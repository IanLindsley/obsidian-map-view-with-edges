--- conflicted
+++ resolved
@@ -1,49 +1,6 @@
 {
-<<<<<<< HEAD
-  "name": "obsidian-map-view",
-  "version": "2.0.0",
-  "description": "An interactive map view for Obsidian.md",
-  "main": "main.js",
-  "scripts": {
-    "dev": "rollup --config rollup.config.js -w --environment BUILD:development",
-    "dev-dist": "rollup --config rollup.config.js -w",
-    "build": "rollup --config rollup.config.js --environment BUILD:production"
-  },
-  "keywords": [],
-  "author": "",
-  "license": "MIT",
-  "devDependencies": {
-    "@rollup/plugin-commonjs": "^18.0.0",
-    "@rollup/plugin-node-resolve": "^11.2.1",
-    "@rollup/plugin-typescript": "^8.2.1",
-    "@types/geojson": "^7946.0.7",
-    "@types/leaflet": "^1.7.2",
-    "@types/leaflet.markercluster": "^1.4.5",
-    "@types/node": "^14.14.37",
-    "obsidian": "^0.12.5",
-    "postcss-less": "^4.0.1",
-    "postcss-url": "^10.1.3",
-    "rollup": "^2.32.1",
-    "rollup-plugin-copy": "^3.4.0",
-    "rollup-plugin-postcss": "^4.0.0",
-    "tslib": "^2.2.0",
-    "typescript": "^4.2.4"
-  },
-  "dependencies": {
-    "@fortawesome/fontawesome-free": "^5.15.3",
-    "boon-js": "^2.0.3",
-    "leaflet": "^1.7.1",
-    "leaflet-extra-markers": "github:coryasilva/Leaflet.ExtraMarkers",
-    "leaflet-fullscreen": "^1.0.2",
-    "leaflet-geosearch": "^3.3.2",
-    "leaflet.markercluster": "^1.5.3",
-    "moment": "^2.29.1",
-    "open": "^8.2.1",
-    "wildcard": "^2.0.0"
-  }
-=======
     "name": "obsidian-map-view",
-    "version": "1.5.0",
+    "version": "2.0.0",
     "description": "An interactive map view for Obsidian.md",
     "main": "main.js",
     "scripts": {
@@ -58,7 +15,6 @@
     "license": "MIT",
     "devDependencies": {
         "@rollup/plugin-commonjs": "^18.0.0",
-        "@rollup/plugin-image": "^2.0.6",
         "@rollup/plugin-node-resolve": "^11.2.1",
         "@rollup/plugin-typescript": "^8.2.1",
         "@types/geojson": "^7946.0.7",
@@ -68,7 +24,7 @@
         "obsidian": "^0.12.5",
         "postcss-less": "^4.0.1",
         "postcss-url": "^10.1.3",
-        "prettier": "2.6.0",
+        "prettier": "^2.6.2",
         "rollup": "^2.32.1",
         "rollup-plugin-copy": "^3.4.0",
         "rollup-plugin-postcss": "^4.0.0",
@@ -77,6 +33,7 @@
     },
     "dependencies": {
         "@fortawesome/fontawesome-free": "^5.15.3",
+        "boon-js": "^2.0.3",
         "leaflet": "^1.7.1",
         "leaflet-extra-markers": "github:coryasilva/Leaflet.ExtraMarkers",
         "leaflet-fullscreen": "^1.0.2",
@@ -86,5 +43,4 @@
         "open": "^8.2.1",
         "wildcard": "^2.0.0"
     }
->>>>>>> 84985cb2
 }