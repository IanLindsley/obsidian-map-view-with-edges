import {
    App,
    TAbstractFile,
    Editor,
    Menu,
    TFile,
    Loc,
    WorkspaceLeaf,
    Notice,
    MenuItem,
} from 'obsidian';
import * as leaflet from 'leaflet';
import * as yaml from 'js-yaml';
// Ugly hack for obsidian-leaflet compatability, see https://github.com/esm7/obsidian-map-view/issues/6
// @ts-ignore
import * as leafletFullscreen from 'leaflet-fullscreen';
import 'leaflet/dist/leaflet.css';
import 'leaflet-geosearch/dist/geosearch.css';
import 'leaflet.markercluster/dist/MarkerCluster.css';
import 'leaflet.markercluster/dist/MarkerCluster.Default.css';
import 'leaflet.markercluster';

import * as consts from 'src/consts';
import { MapState, mergeStates, stateToUrl, getCodeBlock } from 'src/mapState';
import {
    OpenBehavior,
    PluginSettings,
    TileSource,
    DEFAULT_SETTINGS,
} from 'src/settings';
import {
    MarkersMap,
    BaseGeoLayer,
    FileMarker,
    Edge,
    FileWithMarkers,
    buildMarkers,
    buildAndAppendFileMarkers,
    finalizeMarkers,
    cacheTagsFromMarkers,
} from 'src/markers';
import {
    getIconFromOptions,
    createCircleMarkerBasedOnDegree,
} from 'src/markerIcons';
import MapViewPlugin from 'src/main';
import * as utils from 'src/utils';
import {
    ViewControls,
    SearchControl,
    RealTimeControl,
    LockControl,
} from 'src/viewControls';
import { Query } from 'src/query';
import { GeoSearchResult } from 'src/geosearch';
import {
    RealTimeLocation,
    RealTimeLocationSource,
    isSame,
} from 'src/realTimeLocation';
import * as menus from 'src/menus';

export type ViewSettings = {
    showZoomButtons: boolean;
    showMapControls: boolean;
    showFilters: boolean;
    showView: boolean;
    viewTabType: 'regular' | 'mini';
    showEmbeddedControls: boolean;
    showPresets: boolean;
    showSearch: boolean;
    showOpenButton: boolean;
    showRealTimeButton: boolean;
    showLockButton: boolean;

    // Override the global settings auto zoom.
    // Unlike the global auto zoom, the view auto zoom also happens on every setState, so when a new view opens,
    // it makes sure to zoom
    autoZoom?: boolean;
    emptyFitRevertsToDefault?: boolean;
    skipAnimations?: boolean;
};

interface FrontMatterAttributes {
    [key: string]: any; // This allows any property with string keys
}

export class MapContainer {
    private app: App;
    public settings: PluginSettings;
    public viewSettings: ViewSettings;
    private parentEl: HTMLElement;
    /** The displayed controls and objects of the map, separated from its logical state.
     * Must only be updated in updateMarkersToState */
    public state: MapState;
    /** The map data */
    public display = new (class {
        /** The main HTML element holding the entire view (map and controls) */
        viewDiv: HTMLDivElement;
        /** The HTML element holding the map */
        mapDiv: HTMLDivElement;
        /** The leaflet map instance */
        map: leaflet.Map;
        tileLayer: leaflet.TileLayer;
        /** The cluster management class */
        clusterGroup: leaflet.MarkerClusterGroup;
        /** The markers currently on the map */
        markers: MarkersMap = new Map();
        /** The polylines currently on the map */
        polylines: leaflet.Polyline[] = [];
        /** The view controls */
        controls: ViewControls;
        /** The zoom controls */
        zoomControls: leaflet.Control.Zoom;
        /** The search controls (search & clear buttons) */
        searchControls: SearchControl = null;
        /** The real-time geolocation controls */
        realTimeControls: RealTimeControl = null;
        /** The lock control */
        lockControl: LockControl = null;
        /** A marker of the last search result */
        searchResult: leaflet.Marker = null;
        /** The currently highlighted marker (if any) */
        highlight: leaflet.Layer = null;
        /** The actual entity that is highlighted, which is either equal to the above, or the cluster group that it belongs to */
        actualHighlight: leaflet.Marker = null;
        /** The marker used to denote a routing source if any */
        routingSource: leaflet.Marker = null;
        // TODO document
        realTimeLocationMarker: leaflet.Marker = null;
        realTimeLocationRadius: leaflet.Circle = null;
    })();
    public ongoingChanges = 0;
    public freezeMap: boolean = false;
    private plugin: MapViewPlugin;
    /** The default state as saved in the plugin settings, or something else that the view sets */
    public defaultState: MapState;
    public lastRealTimeLocation: RealTimeLocation = null;
    /**
     * The Workspace Leaf that a note was last opened in when a new pane was created.
     * This is saved so the same leaf can be reused when opening subsequent notes, making the flow consistent & predictable for the user.
     */
    private lastPaneLeaf: WorkspaceLeaf;
    /**
     * Same as above, but saved separately for when a new tab was created.
     */
    private lastTabLeaf: WorkspaceLeaf;
    /** Is the view currently open */
    private isOpen: boolean = false;
    /** On an embedded map view, this is set by the parent view object so the relevant button can call it. */
    public updateCodeBlockCallback: () => Promise<void>;
    /** On an embedded map view, this is set by the parent view object so the relevant button can call it. */
    public updateCodeBlockFromMapViewCallback: () => Promise<void>;

    /**
     * Construct a new map instance
     * @param settings The plugin settings
     * @param viewSettings The settings for what to display in this view
     * @param plugin The plugin instance
     */
    constructor(
        parentEl: HTMLElement,
        settings: PluginSettings,
        viewSettings: ViewSettings,
        plugin: MapViewPlugin,
        app: App
    ) {
        this.settings = settings;
        this.viewSettings = viewSettings;
        this.plugin = plugin;
        this.app = app;
        // Create the default state by the configuration
        this.defaultState = this.settings.defaultState;
        this.parentEl = parentEl;

        // Listen to file changes so we can update markers accordingly
        this.app.vault.on('delete', (file) =>
            this.updateMarkersWithRelationToFile(file.path, null, true)
        );
        this.app.metadataCache.on('changed', (file) =>
            this.updateMarkersWithRelationToFile(file.path, file, false)
        );
        // On rename we don't need to do anything because the markers hold a TFile, and the TFile object doesn't change
        // when the file name changes. Only its internal path field changes accordingly.
        // this.app.vault.on('rename', (file, oldPath) => this.updateMarkersWithRelationToFile(oldPath, file, true));
        this.app.workspace.on('css-change', () => {
            console.log('Map view: map refresh due to CSS change');
            this.refreshMap();
        });
    }

    getState(): MapState {
        return this.state;
    }

    copyStateUrl() {
        const params = stateToUrl(this.state);
        const url = `obsidian://mapview?do=open&${params}`;
        navigator.clipboard.writeText(url);
        new Notice('Copied state URL to clipboard');
    }

    copyCodeBlock() {
        const block = getCodeBlock(this.state);
        navigator.clipboard.writeText(block);
        new Notice(
            'Copied state as code block which you can embed in any note'
        );
    }

    getMarkers() {
        return this.display.markers;
    }

    isDarkMode(settings: PluginSettings): boolean {
        if (settings.chosenMapMode === 'dark') return true;
        if (settings.chosenMapMode === 'light') return false;
        // Auto mode - check if the theme is dark
        if ((this.app.vault as any).getConfig('theme') === 'obsidian')
            return true;
        return false;
    }

    async onOpen() {
        this.isOpen = true;
        this.state = structuredClone(this.defaultState);
        this.display.viewDiv = this.parentEl.createDiv('map-view-main');
        if (this.viewSettings.showMapControls) {
            this.display.controls = new ViewControls(
                this.display.viewDiv,
                this.settings,
                this.viewSettings,
                this.app,
                this,
                this.plugin
            );
            this.display.controls.createControls();
        }
        this.parentEl.style.padding = '0px 0px';
        this.display.mapDiv = this.display.viewDiv.createDiv(
            { cls: 'map' },
            (el: HTMLDivElement) => {
                el.style.zIndex = '1';
                el.style.width = '100%';
                el.style.height = '100%';
            }
        );
        // Make touch move nicer on mobile
        this.display.viewDiv.addEventListener('touchmove', (ev) => {
            ev.stopPropagation();
        });
        await this.createMap();
    }

    onClose() {
        this.isOpen = false;
    }

    /**
     * This internal method of setting the state will NOT register the change to the Obsidian
     * history stack. If you want that, use `this.leaf.setViewState(state)` instead.
     */
    public async internalSetViewState(
        state: MapState,
        updateControls: boolean = false,
        considerAutoFit: boolean = false,
        freezeMap: boolean = false
    ) {
        if (state) {
            const newState = mergeStates(this.state, state);
            this.updateTileLayerByState(newState);
            // This is delicate stuff and I've been working tediously to get to the best version of it.
            // We are doing our best to prevent updating the map while it is being interacted with, but
            // we cannot prevent this completely because there are async scenarios that can still unfreeze
            // the map during ongoing changes (especially in fast zooms and pans).
            // There are therefore multiple layers of safeguards here, i.e. both the freezeMap boolean,
            // the ongoingChanges counter, and inside updateMarkersToState there are additional safeguards
            if (!freezeMap && this.ongoingChanges == 0) {
                const willAutoFit =
                    state.autoFit || // State auto-fit
                    (considerAutoFit && // Global auto-fit
                        (this.settings.autoZoom || this.viewSettings.autoZoom));
                await this.updateMarkersToState(newState, false, willAutoFit);
                if (willAutoFit) await this.autoFitMapToMarkers();
                this.applyLock();
            }
            if (updateControls && this.display.controls) {
                this.display.controls.updateControlsToState();
            }
            if (this.display.lockControl)
                this.display.lockControl.updateFromState(state.lock);
        }
    }

    /**
     * Change the view state according to a given partial state.
     * In this class it just merges the states and calls internalSetViewState, but *this method gets overridden
     * by BaseMapView, which adds to it an update to the Obsidian state for tracking history.
     * This is deliberately *not* an async method, because in the version that calls the Obsidian setState method,
     * we want to reliably get the status of freezeMap
     */
    public highLevelSetViewState(partialState: Partial<MapState>): MapState {
        if (Object.keys(partialState).length === 0) return;
        const state = this.getState();
        if (state) {
            const newState = mergeStates(state, partialState);
            this.internalSetViewState(newState);
            return newState;
        }
        return null;
    }

    /**
     * Same as above, but an async version, that can be awaited, for cases that an updated map is required
     * after the method returns.
     */
    public async highLevelSetViewStateAsync(
        partialState: Partial<MapState>
    ): Promise<MapState> {
        if (Object.keys(partialState).length === 0) return;
        const state = this.getState();
        if (state) {
            const newState = mergeStates(state, partialState);
            await this.internalSetViewState(newState, false);
            return newState;
        }
        return null;
    }

    /**
     * This method saves in the state object a change that was already done in the map (e.g. by a user interaction
     * with Leaflet).
     * This is tricky: on one hand we want to sometimes save the state to the Obsidian history (thus
     * the version of highLevelSetViewState set in BaseMapView calls setState), however we don't
     * want setState to think it needs to update the map...
     * For this purpose, this part of the flow is synchronuous.
     */
    public updateStateAfterMapChange(partialState: Partial<MapState>) {
        this.state = mergeStates(this.state, partialState);
        this.freezeMap = true;
        this.highLevelSetViewState(partialState);
        if (this.ongoingChanges <= 0) {
            this.freezeMap = false;
            this.ongoingChanges = 0;
        }
    }

    public getMapSource(): TileSource {
        return this.settings.mapSources[this.state.chosenMapSource];
    }

    updateTileLayerByState(newState: MapState) {
        if (
            this.display.tileLayer &&
            this.state.chosenMapSource != newState.chosenMapSource
        ) {
            this.display.tileLayer.remove();
            this.display.tileLayer = null;
        }
        this.state.chosenMapSource = newState.chosenMapSource;
        if (!this.display.tileLayer) {
            const isDark = this.isDarkMode(this.settings);
            const chosenMapSource = this.getMapSource();
            const attribution =
                chosenMapSource.urlLight ===
                DEFAULT_SETTINGS.mapSources[0].urlLight
                    ? '&copy; <a href="https://www.openstreetmap.org/copyright">OpenStreetMap</a> contributors'
                    : '';
            let revertMap = false;
            let mapSourceUrl = chosenMapSource.urlLight;
            if (isDark) {
                if (chosenMapSource.urlDark)
                    mapSourceUrl = chosenMapSource.urlDark;
                else revertMap = true;
            }
            const neededClassName = revertMap ? 'dark-mode' : '';
            const maxNativeZoom =
                chosenMapSource.maxZoom ?? consts.DEFAULT_MAX_TILE_ZOOM;
            this.display.tileLayer = new leaflet.TileLayer(mapSourceUrl, {
                maxZoom: this.settings.letZoomBeyondMax
                    ? consts.MAX_ZOOM
                    : maxNativeZoom,
                maxNativeZoom: maxNativeZoom,
                subdomains: ['mt0', 'mt1', 'mt2', 'mt3'],
                attribution: attribution,
                className: neededClassName,
            });
            this.display.map.addLayer(this.display.tileLayer);

            if (!chosenMapSource?.ignoreErrors) {
                let recentTileError = false;
                this.display.tileLayer.on(
                    'tileerror',
                    (event: leaflet.TileErrorEvent) => {
                        if (!recentTileError) {
                            new Notice(
                                `Map view: unable to load map tiles. If your Internet access is ok, try switching the map source using the View controls.`,
                                20000
                            );
                            recentTileError = true;
                            setTimeout(() => {
                                recentTileError = false;
                            }, 5000);
                        }
                    }
                );
            }
        }
    }

    async refreshMap() {
        this.display?.tileLayer?.remove();
        this.display.tileLayer = null;
        this.display?.map?.off();
        this.display?.map?.remove();
        this.display?.markers?.clear();
        this.display?.controls?.controlsDiv?.remove();
        this.display?.controls?.reload();
        await this.createMap();
        this.updateMarkersToState(this.state, true);
        this.display?.controls?.updateControlsToState();
    }

    async createMap() {
        // Obsidian Leaflet compatability: disable tree-shaking for the full-screen module
        this.display.map = new leaflet.Map(this.display.mapDiv, {
            center: this.defaultState.mapCenter,
            zoom: this.defaultState.mapZoom,
            zoomControl: false,
            worldCopyJump: true,
            maxBoundsViscosity: 1.0,
        });

        if (this.viewSettings.showLockButton) {
            this.display.lockControl = new LockControl(
                { position: 'topright' },
                this,
                this.app,
                this.settings
            );
            this.display.map.addControl(this.display.lockControl);
        }

        this.addZoomButtons();
        this.updateTileLayerByState(this.state);
        this.display.clusterGroup = new leaflet.MarkerClusterGroup({
            maxClusterRadius:
                this.settings.maxClusterRadiusPixels ??
                DEFAULT_SETTINGS.maxClusterRadiusPixels,
            animate: false,
            chunkedLoading: true,
        });
        this.display.map.addLayer(this.display.clusterGroup);

        this.display.map.on('zoomend', async (event: leaflet.LeafletEvent) => {
            this.ongoingChanges -= 1;
            this.updateStateAfterMapChange({
                mapZoom: this.display.map.getZoom(),
                mapCenter: this.display.map.getCenter(),
            });
            this.display?.controls?.invalidateActivePreset();
            this.display?.controls?.updateSaveButtonVisibility();
            this.setHighlight(this.display.highlight);
            this.updateRealTimeLocationMarkers();
        });
        this.display.map.on('moveend', async (event: leaflet.LeafletEvent) => {
            this.ongoingChanges -= 1;
            this.updateStateAfterMapChange({
                mapZoom: this.display.map.getZoom(),
                mapCenter: this.display.map.getCenter(),
            });
            this.display?.controls?.invalidateActivePreset();
            this.display?.controls?.updateSaveButtonVisibility();
            this.setHighlight(this.display.highlight);
            this.updateRealTimeLocationMarkers();
        });
        this.display.map.on('movestart', (event: leaflet.LeafletEvent) => {
            this.ongoingChanges += 1;
        });
        this.display.map.on('zoomstart', (event: leaflet.LeafletEvent) => {
            this.ongoingChanges += 1;
        });
        this.display.map.on(
            'doubleClickZoom',
            (event: leaflet.LeafletEvent) => {
                this.ongoingChanges += 1;
            }
        );
        this.display.map.on('viewreset', () => {
            this.setHighlight(this.display.highlight);
            this.updateRealTimeLocationMarkers();
        });

        if (this.viewSettings.showSearch) {
            this.display.searchControls = new SearchControl(
                { position: 'topright' },
                this,
                this.app,
                this.plugin,
                this.settings
            );
            this.display.map.addControl(this.display.searchControls);
        }

        if (
            this.viewSettings.showRealTimeButton &&
            this.settings.supportRealTimeGeolocation
        ) {
            this.display.realTimeControls = new RealTimeControl(
                { position: 'topright' },
                this,
                this.app,
                this.settings
            );
            this.display.map.addControl(this.display.realTimeControls);
        }

        if (this.settings.showClusterPreview) {
            this.display.clusterGroup.on('clustermouseover', (event) => {
                if (!utils.isMobile(this.app))
                    this.openClusterPreviewPopup(event);
            });
            this.display.clusterGroup.on('clustercontextmenu', (event) => {
                if (utils.isMobile(this.app))
                    this.openClusterPreviewPopup(event);
            });
            this.display.clusterGroup.on('clustermouseout', (event) => {
                event.propagatedFrom.closePopup();
            });
            this.display.clusterGroup.on('clusterclick', () => {
                this.setHighlight(this.display.highlight);
                this.updateRealTimeLocationMarkers();
            });
        }

        this.display.map.on('click', (event: leaflet.LeafletMouseEvent) => {
            this.setHighlight(null);
        });

        // Build the map right-click context menu
        this.display.map.on(
            'contextmenu',
            async (event: leaflet.LeafletMouseEvent) => {
                let mapPopup = new Menu();
                menus.addMapContextMenuItems(
                    mapPopup,
                    event.latlng,
                    this,
                    this.settings,
                    this.app
                );
                mapPopup.showAtPosition(event.originalEvent);
            }
        );
    }

    /**
     * Set the map state
     * @param state The map state to set
     * @param force Force setting the state. Will ignore if the state is old
     * @param freezeMap Do not update the map, because we know it will need another update after this one
     */
    async updateMarkersToState(
        state: MapState,
        force: boolean = false,
        freezeMap: boolean = false
    ) {
        if (this.settings.debug) console.time('updateMarkersToState');
        let files = this.app.vault.getMarkdownFiles();
        // Build the markers and filter them according to the query
        let newMarkers = await buildMarkers(files, this.settings, this.app);
        cacheTagsFromMarkers(newMarkers, this.plugin.allTags);
        try {
            newMarkers = this.filterMarkers(newMarkers, state.query);
            state.queryError = false;
        } catch (e) {
            newMarkers = [];
            state.queryError = true;
        }
<<<<<<< HEAD
        finalizeMarkers(
            newMarkers,
            this.settings,
            this.plugin.iconCache,
            this.app
        );
=======
        finalizeMarkers(newMarkers, this.settings, this.plugin.iconFactory);
>>>>>>> 71603341
        this.state = structuredClone(state);

        this.updateMapMarkers(newMarkers);
        // There are multiple layers of safeguards here, in an attempt to minimize the cases where a series
        // of interactions and async updates compete over the map.
        // See the comment in internalSetViewState to get more context
        if (
            !freezeMap &&
            !this.freezeMap &&
            this.ongoingChanges == 0 &&
            (this.display.map.getCenter().distanceTo(this.state.mapCenter) >
                1 ||
                this.display.map.getZoom() != this.state.mapZoom)
        ) {
            // We want to call setView only if there was an actual change, because even the tiniest (epsilon) change can
            // cause Leaflet to think it's worth triggering map center change callbacks.
            // Also, in the case that we know the view is about to be changed immediately (e.g. due to a fitBounds call
            // that would follow this method), we want to skip the change too
            this.display.map.setView(this.state.mapCenter, this.state.mapZoom, {
                animate: this.viewSettings.skipAnimations ? false : true,
                duration: 0.1,
            });
        }
        if (this.display?.controls)
            this.display.controls.setQueryBoxErrorByState();
        if (this.settings.debug) console.timeEnd('updateMarkersToState');
    }

    filterMarkers(allMarkers: BaseGeoLayer[], queryString: string) {
        let results: BaseGeoLayer[] = [];
        const query = new Query(this.app, queryString);
        for (const marker of allMarkers)
            if (query.testMarker(marker)) results.push(marker);
        return results;
    }

    /**
     * Update the actual Leaflet markers of the map according to a new list of logical markers.
     * Unchanged markers are not touched, new markers are created and old markers that are not in the updated list are removed.
     * @param newMarkers The new array of FileMarkers
     */
    updateMapMarkers(newMarkers: BaseGeoLayer[]) {
        let newMarkersMap: MarkersMap = new Map();
        let markersToAdd: leaflet.Layer[] = [];
        let markersToRemove: leaflet.Layer[] = [];
        for (let marker of newMarkers) {
            const existingMarker = this.display.markers.has(marker.id)
                ? this.display.markers.get(marker.id)
                : null;
            if (existingMarker && existingMarker.isSame(marker)) {
                // This marker exists, so just keep it
                newMarkersMap.set(
                    marker.id,
                    this.display.markers.get(marker.id)
                );
                this.display.markers.delete(marker.id);
            } else if (marker instanceof FileMarker) {
                // New marker - create it
                marker.geoLayer = this.newLeafletMarker(marker);
                markersToAdd.push(marker.geoLayer);
                if (newMarkersMap.get(marker.id))
                    console.log(
                        'Map view: warning, marker ID',
                        marker.id,
                        'already exists, please open an issue if you see this.'
                    );
                newMarkersMap.set(marker.id, marker);
            }
        }
        for (let [key, value] of this.display.markers) {
            markersToRemove.push(value.geoLayer);
        }
        this.display.clusterGroup.removeLayers(markersToRemove);
        this.clearPolylines();
        this.display.clusterGroup.addLayers(markersToAdd);
        this.display.markers = newMarkersMap;

        let locationDegreeMap = this.buildLocationDegreeMap();
        let degrees = [...locationDegreeMap.values()].sort((a, b) => a - b);
        if (this.settings.drawEdgesBetweenMarkers) {
            for (let marker of this.display.markers.values()) {
                if (marker instanceof FileMarker) {
                    if (
                        marker.hasResizableIcon() &&
                        this.settings.resizeResizableCircleMarkersBasedOnDegree
                    ) {
                        let newIcon = createCircleMarkerBasedOnDegree(
                            marker.backgroundColor,
                            marker.iconClasses,
                            locationDegreeMap.get(marker.location.toString()) ??
                                0,
                            degrees
                        );
                        marker.geoLayer.setIcon(newIcon);
                    }
                    // draw edges between markers
                    for (let edge of marker) {
                        let polyline = leaflet.polyline(
                            [edge.loc1, edge.loc2],
                            {
                                color: this.settings.edgeColor,
                                weight: 1,
                            }
                        );
                        edge.polyline = polyline;
                        polyline.addTo(this.display.map);
                        this.display.polylines.push(polyline);
                    }
                }
            }
        }
    }

    private buildLocationDegreeMap(): Map<string, number> {
        let locationDegreeMap: Map<string, number> = new Map();
        for (let marker of this.display.markers.values()) {
            if (marker instanceof FileMarker) {
                for (let edge of marker) {
                    let loc1 = edge.loc1.toString();
                    if (!locationDegreeMap.has(loc1)) {
                        locationDegreeMap.set(loc1, 0);
                    }
                    locationDegreeMap.set(
                        loc1,
                        locationDegreeMap.get(loc1) + 1
                    );

                    let loc2 = edge.loc2.toString();
                    if (!locationDegreeMap.has(loc2)) {
                        locationDegreeMap.set(loc2, 0);
                    }
                    locationDegreeMap.set(
                        loc2,
                        locationDegreeMap.get(loc2) + 1
                    );
                }
            }
        }
        return locationDegreeMap;
    }

    private clearPolylines() {
        // clear previous polylines from the map
        for (const p of this.display.polylines) {
            p.remove();
        }
        this.display.polylines.length = 0;
    }

    private newLeafletMarker(marker: FileMarker): leaflet.Marker {
        let icon:
            | leaflet.Icon<leaflet.ExtraMarkers.IconOptions>
            | leaflet.DivIcon;
        if (marker.icon) {
            icon = marker.icon;
        } else {
            icon = new leaflet.Icon.Default();
        }

        let newMarker = leaflet.marker(marker.location, {
            icon: icon,
            autoPan: true,
        });

        newMarker.on('click', (event: leaflet.LeafletMouseEvent) => {
            if (utils.isMobile(this.app))
                this.showMarkerPopups(marker, newMarker);
            else
                this.goToMarker(
                    marker,
                    utils.mouseEventToOpenMode(
                        this.settings,
                        event.originalEvent,
                        'openNote'
                    ),
                    true
                );
        });
        newMarker.on('mousedown', (event: leaflet.LeafletMouseEvent) => {
            // Middle click is supported only on mousedown and not on click, so we're checking for it here
            if (event.originalEvent.button === 1)
                this.goToMarker(
                    marker,
                    utils.mouseEventToOpenMode(
                        this.settings,
                        event.originalEvent,
                        'openNote'
                    ),
                    true
                );
        });
        newMarker.on('mouseover', (event: leaflet.LeafletMouseEvent) => {
            if (!utils.isMobile(this.app))
                this.showMarkerPopups(marker, newMarker);
        });
        newMarker.on('mouseout', (event: leaflet.LeafletMouseEvent) => {
            if (!utils.isMobile(this.app)) newMarker.closePopup();
        });
        newMarker.on('add', (event: leaflet.LeafletEvent) => {
            newMarker
                .getElement()
                .addEventListener('contextmenu', (ev: MouseEvent) => {
                    this.openMarkerContextMenu(marker, newMarker, ev);
                    ev.stopPropagation();
                });
        });
        newMarker.on('move', (event: leaflet.LeafletEvent) => {
            let oldMarkerLocation = marker.location.toString();
            let newLatLng = newMarker.getLatLng().clone();
            for (let m of this.display.markers.values()) {
                if (m instanceof FileMarker) {
                    for (let edge of m) {
                        let edgeDirty = false;
                        if (edge.loc1.toString() == oldMarkerLocation) {
                            edge.loc1 = newLatLng;
                            edgeDirty = true;
                        } else if (edge.loc2.toString() == oldMarkerLocation) {
                            edge.loc2 = newLatLng;
                            edgeDirty = true;
                        }
                        if (edgeDirty) {
                            // this edge has been invalidated as a result of the drag operation.
                            // we need to remove it and redraw the leaflet polyline.
                            if (edge.polyline) {
                                this.display.polylines =
                                    this.display.polylines.filter(
                                        (x) => x !== edge.polyline
                                    );
                                edge.polyline.remove();
                            }
                            let newPolyline = leaflet.polyline(
                                [edge.loc1, edge.loc2],
                                {
                                    color: this.settings.edgeColor,
                                    weight: 1,
                                }
                            );
                            edge.polyline = newPolyline;
                            newPolyline.addTo(this.display.map);
                            this.display.polylines.push(newPolyline);
                        }
                    }
                }
            }
            marker.location = newLatLng;
        });
        newMarker.on('moveend', async (event: leaflet.LeafletEvent) => {
            const content = await this.app.vault.read(marker.file);
            let newLat = marker.location.lat;
            // if the user drags the marker too far, the longitude will exceed the threshold, an
            // exception will be thrown, and the marker will disappear.
            // if the threshold is exceeded, set the longitude back to the max (back in bounds).
            // leaflet seems to protect against drags beyond the latitude threshold.
            let newLng = marker.location.lng;
            if (newLng < consts.LNG_LIMITS[0]) {
                newLng = consts.LNG_LIMITS[0];
            }
            if (newLng > consts.LNG_LIMITS[1]) {
                newLng = consts.LNG_LIMITS[1];
            }
            if (marker.isFrontmatterMarker) {
                await utils.modifyOrAddFrontMatterLocation(
                    this.app,
                    marker.file,
                    [newLat, newLng]
                );
            } else if (marker.geolocationMatch?.groups) {
                await utils.updateInlineGeolocation(
                    this.app,
                    marker.file,
                    marker.fileLocation,
                    marker.geolocationMatch,
                    newLat,
                    newLng
                );
            }
        });
        return newMarker;
    }

    private openMarkerContextMenu(
        marker: BaseGeoLayer,
        mapMarker: leaflet.Marker,
        ev: MouseEvent
    ) {
        this.setHighlight(mapMarker);
        let mapPopup = new Menu();
        if (marker instanceof FileMarker) {
            menus.populateOpenNote(this, marker, mapPopup, this.settings);
            menus.populateRouting(
                this,
                marker.location,
                mapPopup,
                this.settings
            );
            menus.populateOpenInItems(mapPopup, marker.location, this.settings);
            if (this.settings.allowMarkerDragging) {
                menus.populateDraggingOptions(mapPopup, marker);
            }
        }
        if (ev) mapPopup.showAtPosition(ev);
    }

    private showMarkerPopups(
        fileMarker: FileMarker,
        mapMarker: leaflet.Marker
    ) {
        if (this.settings.showNotePreview) {
            const previewDetails = {
                scroll: fileMarker.fileLine,
                line: fileMarker.fileLine,
                startLoc: {
                    line: fileMarker.fileLine,
                    col: 0,
                    offset: fileMarker.fileLocation,
                } as Loc,
                endLoc: {
                    line: fileMarker.fileLine,
                    col: 0,
                    offset: fileMarker.fileLocation,
                } as Loc,
            };
            this.app.workspace.trigger(
                'link-hover',
                mapMarker.getElement(),
                mapMarker.getElement(),
                fileMarker.file.path,
                '',
                previewDetails
            );
        }
        if (this.settings.showNoteNamePopup) {
            const fileName = fileMarker.file.name;
            const fileNameWithoutExtension = fileName.endsWith('.md')
                ? fileName.substring(0, fileName.lastIndexOf('.md'))
                : fileName;
            let content = `<p class="map-view-marker-name">${fileNameWithoutExtension}</p>`;
            const showLinkSetting = this.settings.showLinkNameInPopup;
            if (
                (showLinkSetting === 'always' ||
                    (showLinkSetting === 'mobileOnly' &&
                        utils.isMobile(this.app))) &&
                fileMarker.extraName &&
                fileMarker.extraName.length > 0
            )
                content += `<p class="map-view-marker-sub-name">${fileMarker.extraName}</p>`;
            mapMarker
                .bindPopup(content, {
                    closeButton: true,
                    autoPan: false,
                    className: 'marker-popup',
                })
                .on('popupopen', (event: leaflet.PopupEvent) => {
                    event.popup.getElement()?.onClickEvent((ev: MouseEvent) => {
                        this.goToMarker(
                            fileMarker,
                            utils.mouseEventToOpenMode(
                                this.settings,
                                ev,
                                'openNote'
                            ),
                            true
                        );
                    });
                })
                .openPopup()
                .on('popupclose', (event: leaflet.LeafletEvent) => {
                    // For some reason popups don't recycle on mobile if this is not added
                    mapMarker.unbindPopup();
                });
        }
    }

    private openClusterPreviewPopup(event: leaflet.LeafletEvent) {
        let content = this.display.viewDiv.createDiv();
        content.classList.add('clusterPreviewContainer');
        for (const m of event.propagatedFrom.getAllChildMarkers()) {
            const marker = m as leaflet.Marker;
            const iconElement = marker.options.icon.createIcon();
            iconElement.classList.add('clusterPreviewIcon');
            content.appendChild(iconElement);
            if (content.children.length >= consts.MAX_CLUSTER_PREVIEW_ICONS)
                break;
        }
        event.propagatedFrom
            .bindPopup(content, {
                closeButton: true,
                autoPan: false,
                className: 'marker-popup',
            })
            .openPopup();
        event.propagatedFrom.activePopup = content;
    }

    /** Zoom the map to fit all markers on the screen */
    public async autoFitMapToMarkers() {
        if (this.display.markers.size > 0) {
            const locations: leaflet.LatLng[] = [];
            for (const marker of this.display.markers.values()) {
                locations.push(...marker.getBounds());
            }
            this.display.map.fitBounds(leaflet.latLngBounds(locations), {
                maxZoom: Math.min(
                    this.settings.zoomOnGoFromNote,
                    this.getMapSource().maxZoom ?? consts.DEFAULT_MAX_TILE_ZOOM
                ),
            });
        } else if (this.viewSettings.emptyFitRevertsToDefault) {
            this.display.map.setView(
                this.defaultState.mapCenter,
                this.defaultState.mapZoom
            );
        }
    }

    /**
     * Open a file in an editor window
     * @param file The file object to open
     * @param openBehavior the required type of action
     * @param editorAction Optional callback to run when the file is opened
     */
    async goToFile(
        file: TFile,
        openBehavior: OpenBehavior,
        editorAction?: (editor: Editor) => Promise<void>
    ) {
        // Find the best candidate for a leaf to open the note according to the required behavior.
        // This is similar to MainViewPlugin.openMap and should be in sync with that code.
        let chosenLeaf: WorkspaceLeaf = null;
        const paneToReuse: WorkspaceLeaf =
            this.lastPaneLeaf && (this.lastPaneLeaf as any).parent
                ? this.lastPaneLeaf
                : null;
        const tabToReuse: WorkspaceLeaf =
            this.lastTabLeaf && (this.lastTabLeaf as any).parent
                ? this.lastTabLeaf
                : null;
        const otherExistingLeaf = this.app.workspace.getLeaf(false);
        const emptyLeaf = this.app.workspace.getLeavesOfType('empty');
        let createPane = false;
        let createTab = false;
        switch (openBehavior) {
            case 'replaceCurrent':
                chosenLeaf = otherExistingLeaf;
                if (!chosenLeaf && emptyLeaf) chosenLeaf = emptyLeaf[0];
                break;
            case 'dedicatedPane':
                chosenLeaf = paneToReuse;
                if (!chosenLeaf) createPane = true;
                break;
            case 'dedicatedTab':
                chosenLeaf = tabToReuse;
                if (!chosenLeaf) createTab = true;
                break;
            case 'alwaysNewPane':
                createPane = true;
                break;
            case 'alwaysNewTab':
                createTab = true;
                break;
            case 'lastUsed':
                chosenLeaf = utils.getLastUsedValidMarkdownLeaf();
                if (!chosenLeaf) createPane = true;
        }
        if (createTab) {
            chosenLeaf = this.app.workspace.getLeaf('tab');
            this.lastTabLeaf = chosenLeaf;
        }
        if (createPane) {
            chosenLeaf = this.app.workspace.getLeaf(
                'split',
                this.settings.newPaneSplitDirection
            );
            this.lastPaneLeaf = chosenLeaf;
        }
        if (!chosenLeaf) {
            chosenLeaf = this.app.workspace.getLeaf(true);
        }
        await chosenLeaf.openFile(file);
        const editor = utils.getEditor(this.app, chosenLeaf);
        if (editor && editorAction) await editorAction(editor);
    }

    /**
     * Open and go to the editor location represented by the marker
     * @param marker The FileMarker to open
     * @param openBehavior the required type of action
     * @param highlight If true will highlight the line
     */
    async goToMarker(
        marker: FileMarker,
        openBehavior: OpenBehavior,
        highlight: boolean
    ) {
        return this.goToFile(marker.file, openBehavior, async (editor) => {
            await utils.goToEditorLocation(
                editor,
                marker.fileLocation,
                highlight
            );
        });
    }

    /**
     * Update the map markers with a list of markers not from the removed file plus the markers from the new file.
     * Run when a file is deleted, renamed or changed.
     * @param fileRemoved The old file path
     * @param fileAddedOrChanged The new file data
     */
    private async updateMarkersWithRelationToFile(
        fileRemoved: string,
        fileAddedOrChanged: TAbstractFile,
        skipMetadata: boolean
    ) {
        if (!this.display.map || !this.isOpen)
            // If the map has not been set up yet then do nothing
            return;
        let newMarkers: BaseGeoLayer[] = [];
        // Create an array of all file markers not in the removed file
        for (let [_markerId, existingMarker] of this.display.markers) {
            if (existingMarker.file.path !== fileRemoved)
                newMarkers.push(existingMarker);
        }
        if (fileAddedOrChanged && fileAddedOrChanged instanceof TFile) {
            // Add file markers from the added file
            await buildAndAppendFileMarkers(
                newMarkers,
                fileAddedOrChanged,
                this.settings,
                this.app
            );
<<<<<<< HEAD
        finalizeMarkers(
            newMarkers,
            this.settings,
            this.plugin.iconCache,
            this.app
        );
=======
            cacheTagsFromMarkers(newMarkers, this.plugin.allTags);
        }
        finalizeMarkers(newMarkers, this.settings, this.plugin.iconFactory);
>>>>>>> 71603341
        this.updateMapMarkers(newMarkers);
    }

    addSearchResultMarker(details: GeoSearchResult, keepZoom: boolean) {
        this.display.searchResult = leaflet.marker(details.location, {
            icon: getIconFromOptions(
                consts.SEARCH_RESULT_MARKER,
                this.plugin.iconFactory
            ),
        });
        const marker = this.display.searchResult;
        marker.on('mouseover', (event: leaflet.LeafletMouseEvent) => {
            marker
                .bindPopup(details.name, {
                    closeButton: true,
                    className: 'marker-popup',
                })
                .openPopup();
        });
        marker.on('mouseout', (event: leaflet.LeafletMouseEvent) => {
            marker.closePopup();
        });
        marker.on('contextmenu', (event: leaflet.LeafletMouseEvent) => {
            let mapPopup = new Menu();
            // This is the same context menu when right-clicking a blank area of the map, but in contrast to a blank
            // area, in a search result marker we use the location of the marker and not the mouse pointer
            menus.addMapContextMenuItems(
                mapPopup,
                details.location,
                this,
                this.settings,
                this.app
            );
            mapPopup.showAtPosition(event.originalEvent);
        });
        marker.addTo(this.display.map);
        this.goToSearchResult(details.location, marker, keepZoom);
    }

    goToSearchResult(
        location: leaflet.LatLng,
        marker: FileMarker | leaflet.Marker,
        keepZoom: boolean = false
    ) {
        this.setHighlight(marker);
        let newState: Partial<MapState> = {};
        if (!keepZoom) {
            newState = {
                mapCenter: location,
                mapZoom: this.settings.zoomOnGoFromNote,
            };
        } else {
            // If the user asked to go to the search result while keeping the current zoom, we indeed
            // don't the zoom.
            // We try to also not touch the pan, and pan to it only if the wanted location is outside the
            // displayed map area.
            if (!this.display.map.getBounds().contains(location))
                newState.mapCenter = location;
        }
        this.highLevelSetViewState(newState);
    }

    removeSearchResultMarker() {
        if (this.display.searchResult) {
            this.display.searchResult.removeFrom(this.display.map);
            this.display.searchResult = null;
        }
    }

    openSearch() {
        if (this.display.searchControls)
            this.display.searchControls.openSearch(this.display.markers);
    }

    setHighlight(mapOrFileMarker: leaflet.Layer | BaseGeoLayer) {
        // The Marker object that should be highlighted
        let highlight: leaflet.Layer = mapOrFileMarker
            ? mapOrFileMarker instanceof leaflet.Layer
                ? mapOrFileMarker
                : mapOrFileMarker.geoLayer
            : null;
        // In case the marker is hidden in a cluster group, we actually want the cluster group
        // to be the highlighted item
        let actualHighlight: leaflet.Marker = null;
        if (highlight) {
            if (highlight instanceof leaflet.Marker) {
                const parent =
                    this.display.clusterGroup.getVisibleParent(highlight);
                actualHighlight = parent || actualHighlight;
            }
        }
        if (
            this.display.actualHighlight &&
            this.display.actualHighlight != actualHighlight
        ) {
            const existingElement = this.display.actualHighlight.getElement();
            if (existingElement)
                existingElement.removeClass(consts.HIGHLIGHT_CLASS_NAME);
        }
        if (actualHighlight) {
            // If the marker is currently part of a cluster, make the cluster the actual highlight.
            // The parent can be either the marker itself or its cluster
            const newElement = actualHighlight.getElement();
            if (newElement) {
                newElement.addClass(consts.HIGHLIGHT_CLASS_NAME);
            }
            // Update even if there is no HTML element yet
        }
        this.display.highlight = highlight;
        this.display.actualHighlight = actualHighlight;
    }

    /** Try to find the marker that corresponds to a specific file (front matter) or a line in the file (inline) */
    findMarkerByFileLine(
        file: TAbstractFile,
        fileLine: number | null = null
    ): BaseGeoLayer | null {
        for (let [_, fileMarker] of this.display.markers) {
            if (fileMarker.file == file) {
                if (!fileLine) return fileMarker;
                if (fileLine == fileMarker.fileLine) return fileMarker;
            }
        }
        return null;
    }

    findMarkerById(markerId: string): BaseGeoLayer | undefined {
        return this.display.markers.get(markerId);
    }

    updateRealTimeLocationMarkers() {
        if (this.display.realTimeLocationMarker)
            this.display.realTimeLocationMarker.removeFrom(this.display.map);
        if (this.display.realTimeLocationRadius)
            this.display.realTimeLocationRadius.removeFrom(this.display.map);
        if (this.lastRealTimeLocation === null) return;
        const center = this.lastRealTimeLocation.center;
        const accuracy = this.lastRealTimeLocation.accuracy;
        this.display.realTimeLocationMarker = leaflet
            .marker(center, {
                icon: getIconFromOptions(
                    consts.CURRENT_LOCATION_MARKER,
                    this.plugin.iconFactory
                ),
            })
            .addTo(this.display.map);
        this.display.realTimeLocationRadius = leaflet
            .circle(center, { radius: accuracy })
            .addTo(this.display.map);
        this.display.realTimeControls.onLocationFound();
    }

    setRealTimeLocation(
        center: leaflet.LatLng,
        accuracy: number,
        source: RealTimeLocationSource,
        forceRefresh: boolean = false
    ) {
        const location =
            center === null
                ? null
                : {
                      center: center,
                      accuracy: accuracy,
                      source: source,
                      timestamp: Date.now(),
                  };
        console.log(`New location received from source '${source}':`, location);
        if (!isSame(location, this.lastRealTimeLocation) || forceRefresh) {
            this.lastRealTimeLocation = location;
            this.updateRealTimeLocationMarkers();
            if (location) {
                // If there's a real location (contrary to clearing an existing location), update the view
                let newState: Partial<MapState> = {};
                if (this.state.mapZoom < this.settings.zoomOnGoFromNote)
                    newState.mapZoom = this.settings.zoomOnGoFromNote;
                // If the new zoom is higher than the current zoom, OR the new center isn't already visible, change
                // the map center.
                // Or maybe easier to understand it this way: if the new center is already visible in the viewport, AND
                // the new zoom is lower (meaning it will remain visible), we don't need to bother the user with a center change
                if (
                    newState.mapZoom != this.state.mapZoom ||
                    !this.display.map.getBounds().contains(location.center)
                )
                    newState.mapCenter = location.center;
                this.highLevelSetViewState(newState);
            }
        }
    }

    setRoutingSource(location: leaflet.LatLng) {
        if (this.display.routingSource) {
            this.display.routingSource.removeFrom(this.display.map);
            this.display.routingSource = null;
        }
        if (location) {
            this.display.routingSource = leaflet
                .marker(location, {
                    icon: getIconFromOptions(
                        consts.ROUTING_SOURCE_MARKER,
                        this.plugin.iconFactory
                    ),
                })
                .addTo(this.display.map);
            this.display.routingSource.on(
                'contextmenu',
                (ev: leaflet.LeafletMouseEvent) => {
                    let routingSourcePopup = new Menu();
                    routingSourcePopup.addItem((item: MenuItem) => {
                        item.setTitle('Remove');
                        item.setIcon('trash');
                        item.onClick(() => {
                            this.setRoutingSource(null);
                        });
                    });
                    routingSourcePopup.showAtPosition(ev.originalEvent);
                }
            );
        }
    }

    setLock(lock: boolean) {
        this.state.lock = lock;
        this.applyLock();
        this.display?.controls?.updateSaveButtonVisibility();
    }

    addZoomButtons() {
        if (this.viewSettings.showZoomButtons && !this.state.lock) {
            this.display.zoomControls = leaflet.control
                .zoom({
                    position: 'topright',
                })
                .addTo(this.display.map);
        }
    }

    applyLock() {
        // If the view does not support locking, refuse to lock.
        // This is important if the MapState is taken from another view, e.g. Open is clicked in a locked embedded map
        // to open it in a full Map View, which cannot be locked.
        if (this.state.lock && !this.viewSettings.showLockButton) {
            this.setLock(false);
            return;
        }
        if (this.state.lock) {
            this.display.map.dragging.disable();
            this.display.map.touchZoom.disable();
            this.display.map.doubleClickZoom.disable();
            this.display.map.scrollWheelZoom.disable();
            this.display.map.boxZoom.disable();
            this.display.map.keyboard.disable();
            if (this.display.map.tap) this.display.map.tap.disable();
            if (this.display.zoomControls) {
                this.display.zoomControls.remove();
                this.display.zoomControls = null;
            }
        } else {
            this.display.map.dragging.enable();
            this.display.map.touchZoom.enable();
            this.display.map.doubleClickZoom.enable();
            this.display.map.scrollWheelZoom.enable();
            this.display.map.boxZoom.enable();
            this.display.map.keyboard.enable();
            if (this.display.map.tap) this.display.map.tap.disable();
            if (!this.display.zoomControls) this.addZoomButtons();
        }
    }
}<|MERGE_RESOLUTION|>--- conflicted
+++ resolved
@@ -577,16 +577,12 @@
             newMarkers = [];
             state.queryError = true;
         }
-<<<<<<< HEAD
         finalizeMarkers(
             newMarkers,
             this.settings,
-            this.plugin.iconCache,
+            this.plugin.iconFactory,
             this.app
         );
-=======
-        finalizeMarkers(newMarkers, this.settings, this.plugin.iconFactory);
->>>>>>> 71603341
         this.state = structuredClone(state);
 
         this.updateMapMarkers(newMarkers);
@@ -1118,18 +1114,14 @@
                 this.settings,
                 this.app
             );
-<<<<<<< HEAD
+            cacheTagsFromMarkers(newMarkers, this.plugin.allTags);
+        }
         finalizeMarkers(
             newMarkers,
             this.settings,
-            this.plugin.iconCache,
+            this.plugin.iconFactory,
             this.app
         );
-=======
-            cacheTagsFromMarkers(newMarkers, this.plugin.allTags);
-        }
-        finalizeMarkers(newMarkers, this.settings, this.plugin.iconFactory);
->>>>>>> 71603341
         this.updateMapMarkers(newMarkers);
     }
 
