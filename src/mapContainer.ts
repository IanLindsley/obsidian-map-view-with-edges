import {
    App,
    TAbstractFile,
    Loc,
    Editor,
    MenuItem,
    Menu,
    TFile,
    WorkspaceLeaf,
    Notice,
} from 'obsidian';
import * as leaflet from 'leaflet';
// Ugly hack for obsidian-leaflet compatability, see https://github.com/esm7/obsidian-map-view/issues/6
// @ts-ignore
import * as leafletFullscreen from 'leaflet-fullscreen';
import '@fortawesome/fontawesome-free/js/all.min';
import 'leaflet/dist/leaflet.css';
import 'leaflet-geosearch/dist/geosearch.css';
import 'leaflet.markercluster/dist/MarkerCluster.css';
import 'leaflet.markercluster/dist/MarkerCluster.Default.css';
import 'leaflet.markercluster';

import * as consts from 'src/consts';
import { MapState, mergeStates, stateToUrl, getCodeBlock } from 'src/mapState';
import {
    OpenBehavior,
    PluginSettings,
    TileSource,
    DEFAULT_SETTINGS,
} from 'src/settings';
import {
    MarkersMap,
    BaseGeoLayer,
    FileMarker,
    buildMarkers,
    buildAndAppendFileMarkers,
    finalizeMarkers,
} from 'src/markers';
import { getIconFromOptions } from 'src/markerIcons';
import MapViewPlugin from 'src/main';
import * as utils from 'src/utils';
import { ViewControls, SearchControl, RealTimeControl } from 'src/viewControls';
import { Query } from 'src/query';
import { GeoSearchResult } from 'src/geosearch';
import {
    RealTimeLocation,
    RealTimeLocationSource,
    isSame,
} from 'src/realTimeLocation';
import * as menus from 'src/menus';

export type ViewSettings = {
    showMapControls: boolean;
    showFilters: boolean;
    showView: boolean;
    viewTabType: 'regular' | 'mini';
    showEmbeddedControls: boolean;
    showPresets: boolean;
    showSearch: boolean;
    showOpenButton: boolean;
    showRealTimeButton: boolean;

    // Override the global settings auto zoom.
    // Unlike the global auto zoom, the view auto zoom also happens on every setState, so when a new view opens,
    // it makes sure to zoom
    autoZoom?: boolean;
    emptyFitRevertsToDefault?: boolean;
};

export class MapContainer {
    private app: App;
    public settings: PluginSettings;
    public viewSettings: ViewSettings;
    private parentEl: HTMLElement;
    /** The displayed controls and objects of the map, separated from its logical state.
     * Must only be updated in updateMarkersToState */
    public state: MapState;
    /** The map data */
    public display = new (class {
        /** The main HTML element holding the entire view (map and controls) */
        viewDiv: HTMLDivElement;
        /** The HTML element holding the map */
        mapDiv: HTMLDivElement;
        /** The leaflet map instance */
        map: leaflet.Map;
        tileLayer: leaflet.TileLayer;
        /** The cluster management class */
        clusterGroup: leaflet.MarkerClusterGroup;
        /** The markers currently on the map */
        markers: MarkersMap = new Map();
        controls: ViewControls;
        /** The search controls (search & clear buttons) */
        searchControls: SearchControl = null;
        /** The real-time geolocation controls */
        realTimeControls: RealTimeControl = null;
        /** A marker of the last search result */
        searchResult: leaflet.Marker = null;
        /** The currently highlighted marker (if any) */
        highlight: leaflet.Layer = null;
        /** The actual entity that is highlighted, which is either equal to the above, or the cluster group that it belongs to */
        actualHighlight: leaflet.Marker = null;
        // TODO document
        realTimeLocationMarker: leaflet.Marker = null;
        realTimeLocationRadius: leaflet.Circle = null;
    })();
    public ongoingChanges = 0;
    public freezeMap: boolean = false;
    private plugin: MapViewPlugin;
    /** The default state as saved in the plugin settings, or something else that the view sets */
    public defaultState: MapState;
    public lastRealTimeLocation: RealTimeLocation = null;
    /**
     * The Workspace Leaf that a note was last opened in when a new pane was created.
     * This is saved so the same leaf can be reused when opening subsequent notes, making the flow consistent & predictable for the user.
     */
    private lastPaneLeaf: WorkspaceLeaf;
    /**
     * Same as above, but saved separately for when a new tab was created.
     */
    private lastTabLeaf: WorkspaceLeaf;
    /** Is the view currently open */
    private isOpen: boolean = false;
    /** On an embedded map view, this is set by the parent view object so the relevant button can call it. */
    public updateCodeBlockCallback: () => Promise<void>;
    /** On an embedded map view, this is set by the parent view object so the relevant button can call it. */
    public updateCodeBlockFromMapViewCallback: () => Promise<void>;

    /**
     * Construct a new map instance
     * @param settings The plugin settings
     * @param viewSettings The settings for what to display in this view
     * @param plugin The plugin instance
     */
    constructor(
        parentEl: HTMLElement,
        settings: PluginSettings,
        viewSettings: ViewSettings,
        plugin: MapViewPlugin,
        app: App
    ) {
        this.settings = settings;
        this.viewSettings = viewSettings;
        this.plugin = plugin;
        this.app = app;
        // Create the default state by the configuration
        this.defaultState = this.settings.defaultState;
        this.parentEl = parentEl;

        // Listen to file changes so we can update markers accordingly
        this.app.vault.on('delete', (file) =>
            this.updateMarkersWithRelationToFile(file.path, null, true)
        );
        this.app.metadataCache.on('changed', (file) =>
            this.updateMarkersWithRelationToFile(file.path, file, false)
        );
        // On rename we don't need to do anything because the markers hold a TFile, and the TFile object doesn't change
        // when the file name changes. Only its internal path field changes accordingly.
        // this.app.vault.on('rename', (file, oldPath) => this.updateMarkersWithRelationToFile(oldPath, file, true));
        this.app.workspace.on('css-change', () => {
            console.log('Map view: map refresh due to CSS change');
            this.refreshMap();
        });
    }

    getState() {
        return this.state;
    }

    copyStateUrl() {
        const params = stateToUrl(this.state);
        const url = `obsidian://mapview?do=open&${params}`;
        navigator.clipboard.writeText(url);
        new Notice('Copied state URL to clipboard');
    }

    copyCodeBlock() {
        const block = getCodeBlock(this.state);
        navigator.clipboard.writeText(block);
        new Notice(
            'Copied state as code block which you can embed in any note'
        );
    }

    getMarkers() {
        return this.display.markers;
    }

    isDarkMode(settings: PluginSettings): boolean {
        if (settings.chosenMapMode === 'dark') return true;
        if (settings.chosenMapMode === 'light') return false;
        // Auto mode - check if the theme is dark
        if ((this.app.vault as any).getConfig('theme') === 'obsidian')
            return true;
        return false;
    }

    async onOpen() {
        this.isOpen = true;
        this.state = this.defaultState;
        this.display.viewDiv = this.parentEl.createDiv('map-view-main');
        if (this.viewSettings.showMapControls) {
            this.display.controls = new ViewControls(
                this.display.viewDiv,
                this.settings,
                this.viewSettings,
                this.app,
                this,
                this.plugin
            );
            this.display.controls.createControls();
        }
        this.parentEl.style.padding = '0px 0px';
        this.display.mapDiv = this.display.viewDiv.createDiv(
            { cls: 'map' },
            (el: HTMLDivElement) => {
                el.style.zIndex = '1';
                el.style.width = '100%';
                el.style.height = '100%';
            }
        );
        // Make touch move nicer on mobile
        this.display.viewDiv.addEventListener('touchmove', (ev) => {
            ev.stopPropagation();
        });
        await this.createMap();
    }

    onClose() {
        this.isOpen = false;
    }

    /**
     * This internal method of setting the state will NOT register the change to the Obsidian
     * history stack. If you want that, use `this.leaf.setViewState(state)` instead.
     */
    public async internalSetViewState(
        state: MapState,
        updateControls: boolean = false,
        considerAutoFit: boolean = false,
        freezeMap: boolean = false
    ) {
        if (state) {
            const newState = mergeStates(this.state, state);
            this.updateTileLayerByState(newState);
            // This is delicate stuff and I've been working tediously to get to the best version of it.
            // We are doing our best to prevent updating the map while it is being interacted with, but
            // we cannot prevent this completely because there are async scenarios that can still unfreeze
            // the map during ongoing changes (especially in fast zooms and pans).
            // There are therefore multiple layers of safeguards here, i.e. both the freezeMap boolean,
            // the ongoingChanges counter, and inside updateMarkersToState there are additional safeguards
            if (!freezeMap && this.ongoingChanges == 0) {
                const willAutoFit =
                    considerAutoFit &&
                    (this.settings.autoZoom || this.viewSettings.autoZoom);
                await this.updateMarkersToState(newState, false, willAutoFit);
                if (willAutoFit) await this.autoFitMapToMarkers();
            }
            if (updateControls && this.display.controls)
                this.display.controls.updateControlsToState();
        }
    }

    /**
     * Change the view state according to a given partial state.
     * In this class it just merges the states and calls internalSetViewState, but *this method gets overridden
     * by BaseMapView, which adds to it an update to the Obsidian state for tracking history.
     * This is deliberately *not* an async method, because in the version that calls the Obsidian setState method,
     * we want to reliably get the status of freezeMap
     */
    public highLevelSetViewState(partialState: Partial<MapState>) {
        if (Object.keys(partialState).length === 0) return;
        const state = this.getState();
        if (state) {
            const newState = Object.assign({}, state, partialState);
            this.internalSetViewState(newState);
        }
    }

    /**
     * This method saves in the state object a change that was already done in the map (e.g. by a user interaction
     * with Leaflet).
     * This is tricky: on one hand we want to sometimes save the state to the Obsidian history (thus
     * the version of highLevelSetViewState set in BaseMapView calls setState), however we don't
     * want setState to think it needs to update the map...
     * For this purpose, this part of the flow is synchronuous.
     */
    public updateStateAfterMapChange(partialState: Partial<MapState>) {
        this.state = Object.assign(this.state, partialState);
        this.freezeMap = true;
        this.highLevelSetViewState(partialState);
        if (this.ongoingChanges <= 0) {
            this.freezeMap = false;
            this.ongoingChanges = 0;
        }
    }

    public getMapSource(): TileSource {
        return this.settings.mapSources[this.state.chosenMapSource];
    }

    updateTileLayerByState(newState: MapState) {
        if (
            this.display.tileLayer &&
            this.state.chosenMapSource != newState.chosenMapSource
        ) {
            this.display.tileLayer.remove();
            this.display.tileLayer = null;
        }
        this.state.chosenMapSource = newState.chosenMapSource;
        if (!this.display.tileLayer) {
            const isDark = this.isDarkMode(this.settings);
            const chosenMapSource = this.getMapSource();
            const attribution =
                chosenMapSource.urlLight ===
                DEFAULT_SETTINGS.mapSources[0].urlLight
                    ? '&copy; <a href="https://www.openstreetmap.org/copyright">OpenStreetMap</a> contributors'
                    : '';
            let revertMap = false;
            let mapSourceUrl = chosenMapSource.urlLight;
            if (isDark) {
                if (chosenMapSource.urlDark)
                    mapSourceUrl = chosenMapSource.urlDark;
                else revertMap = true;
            }
            const neededClassName = revertMap ? 'dark-mode' : '';
            const maxNativeZoom =
                chosenMapSource.maxZoom ?? consts.DEFAULT_MAX_TILE_ZOOM;
            this.display.tileLayer = new leaflet.TileLayer(mapSourceUrl, {
                maxZoom: this.settings.letZoomBeyondMax
                    ? consts.MAX_ZOOM
                    : maxNativeZoom,
                maxNativeZoom: maxNativeZoom,
                subdomains: ['mt0', 'mt1', 'mt2', 'mt3'],
                attribution: attribution,
                className: neededClassName,
            });
            this.display.map.addLayer(this.display.tileLayer);

            if (!chosenMapSource?.ignoreErrors) {
                let recentTileError = false;
                this.display.tileLayer.on(
                    'tileerror',
                    (event: leaflet.TileErrorEvent) => {
                        if (!recentTileError) {
                            new Notice(
                                `Map view: unable to load map tiles. If your Internet access is ok, try switching the map source using the View controls.`,
                                20000
                            );
                            recentTileError = true;
                            setTimeout(() => {
                                recentTileError = false;
                            }, 5000);
                        }
                    }
                );
            }
        }
    }

    async refreshMap() {
        this.display?.tileLayer?.remove();
        this.display.tileLayer = null;
        this.display?.map?.off();
        this.display?.map?.remove();
        this.display?.markers?.clear();
        this.display?.controls?.controlsDiv?.remove();
        this.display?.controls?.reload();
        await this.createMap();
        this.updateMarkersToState(this.state, true);
        this.display?.controls?.updateControlsToState();
    }

    async createMap() {
        // Obsidian Leaflet compatability: disable tree-shaking for the full-screen module
        var dummy = leafletFullscreen;
        this.display.map = new leaflet.Map(this.display.mapDiv, {
            center: this.defaultState.mapCenter,
            zoom: this.defaultState.mapZoom,
            zoomControl: false,
            worldCopyJump: true,
            maxBoundsViscosity: 1.0,
        });
        leaflet.control
            .zoom({
                position: 'topright',
            })
            .addTo(this.display.map);
        this.updateTileLayerByState(this.state);
        this.display.clusterGroup = new leaflet.MarkerClusterGroup({
            maxClusterRadius:
                this.settings.maxClusterRadiusPixels ??
                DEFAULT_SETTINGS.maxClusterRadiusPixels,
            animate: false,
            chunkedLoading: true,
        });
        this.display.map.addLayer(this.display.clusterGroup);

        this.display.map.on('zoomend', async (event: leaflet.LeafletEvent) => {
            this.ongoingChanges -= 1;
            this.updateStateAfterMapChange({
                mapZoom: this.display.map.getZoom(),
                mapCenter: this.display.map.getCenter(),
            });
            this.display?.controls?.invalidateActivePreset();
            this.display?.controls?.updateSaveButtonVisibility();
            this.setHighlight(this.display.highlight);
            this.updateRealTimeLocationMarkers();
        });
        this.display.map.on('moveend', async (event: leaflet.LeafletEvent) => {
            this.ongoingChanges -= 1;
            this.updateStateAfterMapChange({
                mapZoom: this.display.map.getZoom(),
                mapCenter: this.display.map.getCenter(),
            });
            this.display?.controls?.invalidateActivePreset();
            this.display?.controls?.updateSaveButtonVisibility();
            this.setHighlight(this.display.highlight);
            this.updateRealTimeLocationMarkers();
        });
        this.display.map.on('movestart', (event: leaflet.LeafletEvent) => {
            this.ongoingChanges += 1;
        });
        this.display.map.on('zoomstart', (event: leaflet.LeafletEvent) => {
            this.ongoingChanges += 1;
        });
        this.display.map.on(
            'doubleClickZoom',
            (event: leaflet.LeafletEvent) => {
                this.ongoingChanges += 1;
            }
        );
        this.display.map.on('viewreset', () => {
            this.setHighlight(this.display.highlight);
            this.updateRealTimeLocationMarkers();
        });

        if (this.viewSettings.showSearch) {
            this.display.searchControls = new SearchControl(
                { position: 'topright' },
                this,
                this.app,
                this.plugin,
                this.settings
            );
            this.display.map.addControl(this.display.searchControls);
        }

        if (
            this.viewSettings.showRealTimeButton &&
            this.settings.supportRealTimeGeolocation
        ) {
            this.display.realTimeControls = new RealTimeControl(
                { position: 'topright' },
                this,
                this.app,
                this.settings
            );
            this.display.map.addControl(this.display.realTimeControls);
        }

        if (this.settings.showClusterPreview) {
            this.display.clusterGroup.on('clustermouseover', (event) => {
                if (!utils.isMobile(this.app))
                    this.openClusterPreviewPopup(event);
            });
            this.display.clusterGroup.on('clustercontextmenu', (event) => {
                if (utils.isMobile(this.app))
                    this.openClusterPreviewPopup(event);
            });
            this.display.clusterGroup.on('clustermouseout', (event) => {
                event.propagatedFrom.closePopup();
            });
            this.display.clusterGroup.on('clusterclick', () => {
                this.setHighlight(this.display.highlight);
                this.updateRealTimeLocationMarkers();
            });
        }

        this.display.map.on('click', (event: leaflet.LeafletMouseEvent) => {
            this.setHighlight(null);
        });

        // Build the map marker right-click context menu
        this.display.map.on(
            'contextmenu',
            async (event: leaflet.LeafletMouseEvent) => {
                let mapPopup = new Menu();
                menus.addNewNoteItems(
                    mapPopup,
                    event.latlng,
                    this,
                    this.settings,
                    this.app
                );
                menus.addCopyGeolocationItems(mapPopup, event.latlng);
                menus.addOpenWith(mapPopup, event.latlng, this.settings);
                mapPopup.showAtPosition(event.originalEvent);
            }
        );
    }

    /**
     * Set the map state
     * @param state The map state to set
     * @param force Force setting the state. Will ignore if the state is old
     * @param freezeMap Do not update the map, because we know it will need another update after this one
     */
    async updateMarkersToState(
        state: MapState,
        force: boolean = false,
        freezeMap: boolean = false
    ) {
        if (this.settings.debug) console.time('updateMarkersToState');
        let files = this.app.vault.getFiles();
        // Build the markers and filter them according to the query
        let newMarkers = await buildMarkers(files, this.settings, this.app);
        try {
            newMarkers = this.filterMarkers(newMarkers, state.query);
            state.queryError = false;
        } catch (e) {
            newMarkers = [];
            state.queryError = true;
        }
        finalizeMarkers(newMarkers, this.settings, this.plugin.iconCache);
        this.state = state;
        this.updateMapMarkers(newMarkers);
        // There are multiple layers of safeguards here, in an attempt to minimize the cases where a series
        // of interactions and async updates compete over the map.
        // See the comment in internalSetViewState to get more context
        if (
            !freezeMap &&
            !this.freezeMap &&
            this.ongoingChanges == 0 &&
            (this.display.map.getCenter().distanceTo(this.state.mapCenter) >
                1 ||
                this.display.map.getZoom() != this.state.mapZoom)
        ) {
            // We want to call setView only if there was an actual change, because even the tiniest (epsilon) change can
            // cause Leaflet to think it's worth triggering map center change callbacks.
            // Also, in the case that we know the view is about to be changed immediately (e.g. due to a fitBounds call
            // that would follow this method), we want to skip the change too
            this.display.map.setView(this.state.mapCenter, this.state.mapZoom, {
                animate: true,
                duration: 0.1,
            });
        }
        if (this.display?.controls)
            this.display.controls.setQueryBoxErrorByState();
        if (this.settings.debug) console.timeEnd('updateMarkersToState');
    }

    filterMarkers(allMarkers: BaseGeoLayer[], queryString: string) {
        let results: BaseGeoLayer[] = [];
        const query = new Query(this.app, queryString);
        for (const marker of allMarkers)
            if (query.testMarker(marker)) results.push(marker);
        return results;
    }

    /**
     * Update the actual Leaflet markers of the map according to a new list of logical markers.
     * Unchanged markers are not touched, new markers are created and old markers that are not in the updated list are removed.
     * @param newMarkers The new array of FileMarkers
     */
    updateMapMarkers(newMarkers: BaseGeoLayer[]) {
        let newMarkersMap: MarkersMap = new Map();
        let markersToAdd: leaflet.Layer[] = [];
        let markersToRemove: leaflet.Layer[] = [];
        for (let marker of newMarkers) {
            const existingMarker = this.display.markers.has(marker.id)
                ? this.display.markers.get(marker.id)
                : null;
            if (existingMarker && existingMarker.isSame(marker)) {
                // This marker exists, so just keep it
                newMarkersMap.set(
                    marker.id,
                    this.display.markers.get(marker.id)
                );
                this.display.markers.delete(marker.id);
            } else if (marker instanceof FileMarker) {
                // New marker - create it
                marker.geoLayer = this.newLeafletMarker(marker);
                markersToAdd.push(marker.geoLayer);
                if (newMarkersMap.get(marker.id))
                    console.log(
                        'Map view: warning, marker ID',
                        marker.id,
                        'already exists, please open an issue if you see this.'
                    );
                newMarkersMap.set(marker.id, marker);
            } else {
                // TODO: other support
                throw 'Unsupported object type ' + marker.constructor.name;
            }
        }
        for (let [key, value] of this.display.markers) {
            markersToRemove.push(value.geoLayer);
        }
        this.display.clusterGroup.removeLayers(markersToRemove);
        this.display.clusterGroup.addLayers(markersToAdd);
        this.display.markers = newMarkersMap;
    }

    private newLeafletMarker(marker: FileMarker): leaflet.Marker {
        let newMarker = leaflet.marker(marker.location, {
            icon: marker.icon || new leaflet.Icon.Default(),
        });
        newMarker.on('click', (event: leaflet.LeafletMouseEvent) => {
            if (utils.isMobile(this.app))
                this.showMarkerPopups(marker, newMarker);
            else
                this.goToMarker(
                    marker,
                    utils.mouseEventToOpenMode(
                        this.settings,
                        event.originalEvent,
                        'openNote'
                    ),
                    true
                );
        });
        newMarker.on('mousedown', (event: leaflet.LeafletMouseEvent) => {
            // Middle click is supported only on mousedown and not on click, so we're checking for it here
            if (event.originalEvent.button === 1)
                this.goToMarker(
                    marker,
                    utils.mouseEventToOpenMode(
                        this.settings,
                        event.originalEvent,
                        'openNote'
                    ),
                    true
                );
        });
        newMarker.on('mouseover', (event: leaflet.LeafletMouseEvent) => {
            if (!utils.isMobile(this.app))
                this.showMarkerPopups(marker, newMarker);
        });
        newMarker.on('mouseout', (event: leaflet.LeafletMouseEvent) => {
            if (!utils.isMobile(this.app)) newMarker.closePopup();
        });
        newMarker.on('add', (event: leaflet.LeafletEvent) => {
            newMarker
                .getElement()
                .addEventListener('contextmenu', (ev: MouseEvent) => {
                    this.openMarkerContextMenu(marker, newMarker, ev);
                    ev.stopPropagation();
                });
        });
        return newMarker;
    }

    private openMarkerContextMenu(
        marker: BaseGeoLayer,
        mapMarker: leaflet.Marker,
        ev: MouseEvent
    ) {
        this.setHighlight(mapMarker);
        let mapPopup = new Menu();
<<<<<<< HEAD
        mapPopup.setNoIcon();
        if (marker instanceof FileMarker) {
            mapPopup.addItem((item: MenuItem) => {
                item.setTitle('Open note');
                item.onClick(async (ev) => {
                    this.goToMarker(marker, ev.ctrlKey, true);
                });
            });
            mapPopup.addItem((item: MenuItem) => {
                item.setTitle('Open geolocation in default app');
                item.onClick((ev) => {
                    open(`geo:${marker.location.lat},${marker.location.lng}`);
                });
            });
            utils.populateOpenInItems(mapPopup, marker.location, this.settings);
        } else {
            // TODO: other support
            throw 'Unsupported object type ' + marker.constructor.name;
        }
=======
        menus.populateOpenNote(this, fileMarker, mapPopup, this.settings);
        menus.populateOpenInItems(mapPopup, fileMarker.location, this.settings);
>>>>>>> 4cd11a45
        if (ev) mapPopup.showAtPosition(ev);
    }

    private showMarkerPopups(
        fileMarker: FileMarker,
        mapMarker: leaflet.Marker
    ) {
        if (this.settings.showNotePreview) {
            const previewDetails = {
                scroll: fileMarker.fileLine,
                line: fileMarker.fileLine,
                startLoc: {
                    line: fileMarker.fileLine,
                    col: 0,
                    offset: fileMarker.fileLocation,
                } as Loc,
                endLoc: {
                    line: fileMarker.fileLine,
                    col: 0,
                    offset: fileMarker.fileLocation,
                } as Loc,
            };
            this.app.workspace.trigger(
                'link-hover',
                mapMarker.getElement(),
                mapMarker.getElement(),
                fileMarker.file.path,
                '',
                previewDetails
            );
        }
        if (this.settings.showNoteNamePopup) {
            const fileName = fileMarker.file.name;
            const fileNameWithoutExtension = fileName.endsWith('.md')
                ? fileName.substring(0, fileName.lastIndexOf('.md'))
                : fileName;
            let content = `<p class="map-view-marker-name">${fileNameWithoutExtension}</p>`;
            if (
                utils.isMobile(this.app) &&
                fileMarker.extraName &&
                fileMarker.extraName.length > 0
            )
                content += `<p class="map-view-marker-sub-name">${fileMarker.extraName}</p>`;
            mapMarker
                .bindPopup(content, {
                    closeButton: true,
                    autoPan: false,
                    className: 'marker-popup',
                })
                .on('popupopen', (event: leaflet.PopupEvent) => {
                    event.popup.getElement()?.onClickEvent((ev: MouseEvent) => {
                        this.goToMarker(
                            fileMarker,
                            utils.mouseEventToOpenMode(
                                this.settings,
                                ev,
                                'openNote'
                            ),
                            true
                        );
                    });
                })
                .openPopup()
                .on('popupclose', (event: leaflet.LeafletEvent) => {
                    // For some reason popups don't recycle on mobile if this is not added
                    mapMarker.unbindPopup();
                });
        }
    }

    private openClusterPreviewPopup(event: leaflet.LeafletEvent) {
        let content = this.display.viewDiv.createDiv();
        content.classList.add('clusterPreviewContainer');
        for (const m of event.propagatedFrom.getAllChildMarkers()) {
            const marker = m as leaflet.Marker;
            const iconElement = marker.options.icon.createIcon();
            iconElement.classList.add('clusterPreviewIcon');
            content.appendChild(iconElement);
            if (content.children.length >= consts.MAX_CLUSTER_PREVIEW_ICONS)
                break;
        }
        event.propagatedFrom
            .bindPopup(content, {
                closeButton: true,
                autoPan: false,
                className: 'marker-popup',
            })
            .openPopup();
        event.propagatedFrom.activePopup = content;
    }

    /** Zoom the map to fit all markers on the screen */
    public async autoFitMapToMarkers() {
<<<<<<< HEAD
        if (this.display.markers.size > 1) {
            const locations: leaflet.LatLng[] = [];
            for (const marker of this.display.markers.values()) {
                locations.push(...marker.getBounds());
            }
=======
        if (this.display.markers.size > 0) {
            const locations: leaflet.LatLng[] = Array.from(
                this.display.markers.values()
            ).map((fileMarker) => fileMarker.location);
>>>>>>> 4cd11a45
            this.display.map.fitBounds(leaflet.latLngBounds(locations), {
                maxZoom: Math.min(
                    this.settings.zoomOnGoFromNote,
                    this.getMapSource().maxZoom ?? consts.DEFAULT_MAX_TILE_ZOOM
                ),
            });
        } else if (this.viewSettings.emptyFitRevertsToDefault) {
            this.display.map.setView(
                this.defaultState.mapCenter,
                this.defaultState.mapZoom
            );
        }
    }

    /**
     * Open a file in an editor window
     * @param file The file object to open
     * @param openBehavior the required type of action
     * @param editorAction Optional callback to run when the file is opened
     */
    async goToFile(
        file: TFile,
        openBehavior: OpenBehavior,
        editorAction?: (editor: Editor) => Promise<void>
    ) {
        // Find the best candidate for a leaf to open the note according to the required behavior.
        // This is similar to MainViewPlugin.openMap and should be in sync with that code.
        let chosenLeaf: WorkspaceLeaf = null;
        const paneToReuse: WorkspaceLeaf =
            this.lastPaneLeaf && (this.lastPaneLeaf as any).parent
                ? this.lastPaneLeaf
                : null;
        const tabToReuse: WorkspaceLeaf =
            this.lastTabLeaf && (this.lastTabLeaf as any).parent
                ? this.lastTabLeaf
                : null;
        const otherExistingLeaf = this.app.workspace.getLeaf(false);
        const emptyLeaf = this.app.workspace.getLeavesOfType('empty');
        let createPane = false;
        let createTab = false;
        switch (openBehavior) {
            case 'replaceCurrent':
                chosenLeaf = otherExistingLeaf;
                if (!chosenLeaf && emptyLeaf) chosenLeaf = emptyLeaf[0];
                break;
            case 'dedicatedPane':
                chosenLeaf = paneToReuse;
                if (!chosenLeaf) createPane = true;
                break;
            case 'dedicatedTab':
                chosenLeaf = tabToReuse;
                if (!chosenLeaf) createTab = true;
                break;
            case 'alwaysNewPane':
                createPane = true;
                break;
            case 'alwaysNewTab':
                createTab = true;
                break;
        }
        if (createTab) {
            chosenLeaf = this.app.workspace.getLeaf('tab');
            this.lastTabLeaf = chosenLeaf;
        }
        if (createPane) {
            chosenLeaf = this.app.workspace.getLeaf(
                'split',
                this.settings.newPaneSplitDirection
            );
            this.lastPaneLeaf = chosenLeaf;
        }
        if (!chosenLeaf) {
            chosenLeaf = this.app.workspace.getLeaf(true);
        }
        await chosenLeaf.openFile(file);
        const editor = await utils.getEditor(this.app, chosenLeaf);
        if (editor && editorAction) await editorAction(editor);
    }

    /**
     * Open and go to the editor location represented by the marker
     * @param marker The FileMarker to open
     * @param openBehavior the required type of action
     * @param highlight If true will highlight the line
     */
    async goToMarker(
        marker: FileMarker,
        openBehavior: OpenBehavior,
        highlight: boolean
    ) {
        return this.goToFile(marker.file, openBehavior, async (editor) => {
            await utils.goToEditorLocation(
                editor,
                marker.fileLocation,
                highlight
            );
        });
    }

    /**
     * Update the map markers with a list of markers not from the removed file plus the markers from the new file.
     * Run when a file is deleted, renamed or changed.
     * @param fileRemoved The old file path
     * @param fileAddedOrChanged The new file data
     */
    private async updateMarkersWithRelationToFile(
        fileRemoved: string,
        fileAddedOrChanged: TAbstractFile,
        skipMetadata: boolean
    ) {
        if (!this.display.map || !this.isOpen)
            // If the map has not been set up yet then do nothing
            return;
        let newMarkers: BaseGeoLayer[] = [];
        // Create an array of all file markers not in the removed file
        for (let [_markerId, existingMarker] of this.display.markers) {
            if (existingMarker.file.path !== fileRemoved)
                newMarkers.push(existingMarker);
        }
        if (fileAddedOrChanged && fileAddedOrChanged instanceof TFile)
            // Add file markers from the added file
            await buildAndAppendFileMarkers(
                newMarkers,
                fileAddedOrChanged,
                this.settings,
                this.app
            );
        finalizeMarkers(newMarkers, this.settings, this.plugin.iconCache);
        this.updateMapMarkers(newMarkers);
    }

    addSearchResultMarker(details: GeoSearchResult, keepZoom: boolean) {
        this.display.searchResult = leaflet.marker(details.location, {
            icon: getIconFromOptions(
                consts.SEARCH_RESULT_MARKER,
                this.plugin.iconCache
            ),
        });
        const marker = this.display.searchResult;
        marker.on('mouseover', (event: leaflet.LeafletMouseEvent) => {
            marker
                .bindPopup(details.name, {
                    closeButton: true,
                    className: 'marker-popup',
                })
                .openPopup();
        });
        marker.on('mouseout', (event: leaflet.LeafletMouseEvent) => {
            marker.closePopup();
        });
        marker.addTo(this.display.map);
        this.goToSearchResult(details.location, marker, keepZoom);
    }

    goToSearchResult(
        location: leaflet.LatLng,
        marker: FileMarker | leaflet.Marker,
        keepZoom: boolean = false
    ) {
        this.setHighlight(marker);
        let newState: Partial<MapState> = {};
        if (!keepZoom) {
            newState = {
                mapCenter: location,
                mapZoom: this.settings.zoomOnGoFromNote,
            };
        } else {
            // If the user asked to go to the search result while keeping the current zoom, we indeed
            // don't the zoom.
            // We try to also not touch the pan, and pan to it only if the wanted location is outside the
            // displayed map area.
            if (!this.display.map.getBounds().contains(location))
                newState.mapCenter = location;
        }
        this.highLevelSetViewState(newState);
    }

    removeSearchResultMarker() {
        if (this.display.searchResult) {
            this.display.searchResult.removeFrom(this.display.map);
            this.display.searchResult = null;
        }
    }

    openSearch() {
        if (this.display.searchControls)
            this.display.searchControls.openSearch(this.display.markers);
    }

    setHighlight(mapOrFileMarker: leaflet.Layer | BaseGeoLayer) {
        // The Marker object that should be highlighted
        let highlight: leaflet.Layer = mapOrFileMarker
            ? mapOrFileMarker instanceof leaflet.Layer
                ? mapOrFileMarker
                : mapOrFileMarker.geoLayer
            : null;
        // In case the marker is hidden in a cluster group, we actually want the cluster group
        // to be the highlighted item
        let actualHighlight: leaflet.Marker = null;
        if (highlight) {
            if (highlight instanceof leaflet.Marker) {
                const parent =
                    this.display.clusterGroup.getVisibleParent(highlight);
                actualHighlight = parent || actualHighlight;
            } else {
                // Work out how to do this for non-marker data
                throw 'Unsupported object type';
            }
        }
        if (
            this.display.actualHighlight &&
            this.display.actualHighlight != actualHighlight
        ) {
            const existingElement = this.display.actualHighlight.getElement();
            if (existingElement)
                existingElement.removeClass(consts.HIGHLIGHT_CLASS_NAME);
        }
        if (actualHighlight) {
            // If the marker is currently part of a cluster, make the cluster the actual highlight.
            // The parent can be either the marker itself or its cluster
            const newElement = actualHighlight.getElement();
            if (newElement) {
                newElement.addClass(consts.HIGHLIGHT_CLASS_NAME);
            }
            // Update even if there is no HTML element yet
        }
        this.display.highlight = highlight;
        this.display.actualHighlight = actualHighlight;
    }

    /** Try to find the marker that corresponds to a specific file (front matter) or a line in the file (inline) */
    findMarkerByFileLine(
        file: TAbstractFile,
        fileLine: number | null = null
    ): BaseGeoLayer | null {
        for (let [_, fileMarker] of this.display.markers) {
            if (fileMarker.file == file) {
                if (!fileLine) return fileMarker;
                if (fileLine == fileMarker.fileLine) return fileMarker;
            }
        }
        return null;
    }

    updateRealTimeLocationMarkers() {
        if (this.display.realTimeLocationMarker)
            this.display.realTimeLocationMarker.removeFrom(this.display.map);
        if (this.display.realTimeLocationRadius)
            this.display.realTimeLocationRadius.removeFrom(this.display.map);
        if (this.lastRealTimeLocation === null) return;
        const center = this.lastRealTimeLocation.center;
        const accuracy = this.lastRealTimeLocation.accuracy;
        this.display.realTimeLocationMarker = leaflet
            .marker(center, {
                icon: getIconFromOptions(
                    consts.CURRENT_LOCATION_MARKER,
                    this.plugin.iconCache
                ),
            })
            .addTo(this.display.map);
        this.display.realTimeLocationRadius = leaflet
            .circle(center, { radius: accuracy })
            .addTo(this.display.map);
    }

    setRealTimeLocation(
        center: leaflet.LatLng,
        accuracy: number,
        source: RealTimeLocationSource
    ) {
        const location =
            center === null
                ? null
                : {
                      center: center,
                      accuracy: accuracy,
                      source: source,
                      timestamp: Date.now(),
                  };
        console.log('new location:', location);
        if (!isSame(location, this.lastRealTimeLocation)) {
            this.lastRealTimeLocation = location;
            this.updateRealTimeLocationMarkers();
            let newState: Partial<MapState> = {};
            if (!this.display.map.getBounds().contains(location.center))
                newState.mapCenter = location.center;
            // TODO take the radius into account
            if (this.state.mapZoom < consts.MIN_REAL_TIME_LOCATION_ZOOM)
                newState.mapZoom = consts.MIN_REAL_TIME_LOCATION_ZOOM;
            this.highLevelSetViewState(newState);
        }
    }
}<|MERGE_RESOLUTION|>--- conflicted
+++ resolved
@@ -657,30 +657,10 @@
     ) {
         this.setHighlight(mapMarker);
         let mapPopup = new Menu();
-<<<<<<< HEAD
-        mapPopup.setNoIcon();
         if (marker instanceof FileMarker) {
-            mapPopup.addItem((item: MenuItem) => {
-                item.setTitle('Open note');
-                item.onClick(async (ev) => {
-                    this.goToMarker(marker, ev.ctrlKey, true);
-                });
-            });
-            mapPopup.addItem((item: MenuItem) => {
-                item.setTitle('Open geolocation in default app');
-                item.onClick((ev) => {
-                    open(`geo:${marker.location.lat},${marker.location.lng}`);
-                });
-            });
-            utils.populateOpenInItems(mapPopup, marker.location, this.settings);
-        } else {
-            // TODO: other support
-            throw 'Unsupported object type ' + marker.constructor.name;
-        }
-=======
-        menus.populateOpenNote(this, fileMarker, mapPopup, this.settings);
-        menus.populateOpenInItems(mapPopup, fileMarker.location, this.settings);
->>>>>>> 4cd11a45
+			menus.populateOpenNote(this, marker, mapPopup, this.settings);
+			menus.populateOpenInItems(mapPopup, marker.location, this.settings);
+		}
         if (ev) mapPopup.showAtPosition(ev);
     }
 
@@ -774,18 +754,11 @@
 
     /** Zoom the map to fit all markers on the screen */
     public async autoFitMapToMarkers() {
-<<<<<<< HEAD
-        if (this.display.markers.size > 1) {
+        if (this.display.markers.size > 0) {
             const locations: leaflet.LatLng[] = [];
             for (const marker of this.display.markers.values()) {
                 locations.push(...marker.getBounds());
             }
-=======
-        if (this.display.markers.size > 0) {
-            const locations: leaflet.LatLng[] = Array.from(
-                this.display.markers.values()
-            ).map((fileMarker) => fileMarker.location);
->>>>>>> 4cd11a45
             this.display.map.fitBounds(leaflet.latLngBounds(locations), {
                 maxZoom: Math.min(
                     this.settings.zoomOnGoFromNote,
