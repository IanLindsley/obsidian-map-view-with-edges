--- conflicted
+++ resolved
@@ -14,23 +14,6 @@
 
 /** An object that represents a single marker in a file, which is either a complete note with a geolocation, or an inline geolocation inside a note */
 export class FileMarker {
-<<<<<<< HEAD
-	/** The file object on which this location was found */
-	file: TFile;
-	/** In the case of an inline location, the position within the file where the location was found */
-	fileLocation?: number;
-	/** In case of an inline location, the line within the file where the geolocation was found */
-	fileLine?: number;
-	location: leaflet.LatLng;
-	icon?: leaflet.Icon<leaflet.ExtraMarkers.IconOptions>;
-	mapMarker?: leaflet.Marker;
-	/** An ID to recognize the marker */
-	id: MarkerId;
-	/** Optional extra name that can be set for geolocation links (this is the link name rather than the file name) */
-	extraName?: string;
-	/** Tags that this marker includes */
-	tags: string[] = [];
-=======
     /** The file object on which this location was found */
     file: TFile;
     /** In the case of an inline location, the position within the file where the location was found */
@@ -42,13 +25,10 @@
     mapMarker?: leaflet.Marker;
     /** An ID to recognize the marker */
     id: MarkerId;
-    /** Snippet of the file to show in the map marker popup */
-    snippet?: string;
     /** Optional extra name that can be set for geolocation links (this is the link name rather than the file name) */
     extraName?: string;
     /** Tags that this marker includes */
     tags: string[] = [];
->>>>>>> 84985cb2
 
     /**
      * Construct a new FileMarker object
@@ -100,26 +80,6 @@
  * @param app The Obsidian App instance
  * @param skipMetadata If true will not find markers in the front matter
  */
-<<<<<<< HEAD
-export async function buildAndAppendFileMarkers(mapToAppendTo: FileMarker[], file: TFile, settings: PluginSettings, app: App, skipMetadata?: boolean) {
-	const fileCache = app.metadataCache.getFileCache(file);
-	const frontMatter = fileCache?.frontmatter;
-	if (frontMatter) {
-		if (!skipMetadata) {
-			const location = getFrontMatterLocation(file, app);
-			if (location) {
-				verifyLocation(location);
-				let marker = new FileMarker(file, location);
-				marker.tags = getAllTags(fileCache);
-				mapToAppendTo.push(marker);
-			}
-		}
-		if ('locations' in frontMatter) {
-			const markersFromFile = await getMarkersFromFileContent(file, settings, app);
-			mapToAppendTo.push(...markersFromFile);
-		}
-	}
-=======
 export async function buildAndAppendFileMarkers(
     mapToAppendTo: FileMarker[],
     file: TFile,
@@ -134,13 +94,9 @@
             const location = getFrontMatterLocation(file, app);
             if (location) {
                 verifyLocation(location);
-                let leafletMarker = new FileMarker(file, location);
-                leafletMarker.icon = getIconForMarker(
-                    leafletMarker,
-                    settings,
-                    app
-                );
-                mapToAppendTo.push(leafletMarker);
+                let marker = new FileMarker(file, location);
+                marker.tags = getAllTags(fileCache);
+                mapToAppendTo.push(marker);
             }
         }
         if ('locations' in frontMatter) {
@@ -152,7 +108,6 @@
             mapToAppendTo.push(...markersFromFile);
         }
     }
->>>>>>> 84985cb2
 }
 
 /**
@@ -180,9 +135,12 @@
  * them.
  * Modifies the markers in-place.
  */
-export function finalizeMarkers(markers: FileMarker[], settings: PluginSettings) {
-	for (const marker of markers)
-		marker.icon = getIconFromRules(marker.tags, settings.markerIconRules);
+export function finalizeMarkers(
+    markers: FileMarker[],
+    settings: PluginSettings
+) {
+    for (const marker of markers)
+        marker.icon = getIconFromRules(marker.tags, settings.markerIconRules);
 }
 
 function checkTagPatternMatch(tagPattern: string, tags: string[]) {
@@ -190,26 +148,6 @@
     return match && match.length > 0;
 }
 
-<<<<<<< HEAD
-=======
-/**
- * Create a leaflet icon for the marker
- * @param marker The FileMarker to create the icon for
- * @param settings The plugin settings
- * @param app The Obsidian App instance
- */
-function getIconForMarker(
-    marker: FileMarker,
-    settings: PluginSettings,
-    app: App
-): leaflet.Icon {
-    const fileCache = app.metadataCache.getFileCache(marker.file);
-    // Combine the file tags with the marker-specific tags
-    const tags = getAllTags(fileCache).concat(marker.tags);
-    return getIconFromRules(tags, settings.markerIconRules);
-}
-
->>>>>>> 84985cb2
 export function getIconFromRules(tags: string[], rules: MarkerIconRule[]) {
     // We iterate over the rules and apply them one by one, so later rules override earlier ones
     let result = rules.find((item) => item.ruleName === 'default').iconDetails;
@@ -221,21 +159,6 @@
     return getIconFromOptions(result);
 }
 
-<<<<<<< HEAD
-export function getIconFromOptions(iconSpec: leaflet.ExtraMarkers.IconOptions): leaflet.Icon {
-	// Ugly hack for obsidian-leaflet compatability, see https://github.com/esm7/obsidian-map-view/issues/6
-	// @ts-ignore
-	const backupL = L;
-	try {
-		// @ts-ignore
-		L = localL;
-		return leaflet.ExtraMarkers.icon(iconSpec);
-	}
-	finally {
-		// @ts-ignore
-		L = backupL;
-	}
-=======
 export function getIconFromOptions(
     iconSpec: leaflet.ExtraMarkers.IconOptions
 ): leaflet.Icon {
@@ -250,7 +173,6 @@
         // @ts-ignore
         L = backupL;
     }
->>>>>>> 84985cb2
 }
 
 /**
@@ -294,47 +216,14 @@
  * @param settings The plugin settings
  * @param app The Obsidian App instance
  */
-<<<<<<< HEAD
-export async function getMarkersFromFileContent(file: TFile, settings: PluginSettings, app: App): Promise<FileMarker[]> {
-	let markers: FileMarker[] = [];
-	// Get the tags of the file, to these we will add the tags associated with each individual marker (inline tags)
-	const fileTags = getAllTags(app.metadataCache.getFileCache(file));
-	const content = await app.vault.read(file);
-	const matches = matchInlineLocation(content);
-	for (const match of matches) {
-		try {
-			const location = new leaflet.LatLng(parseFloat(match[2]), parseFloat(match[3]));
-			verifyLocation(location);
-			const marker = new FileMarker(file, location);
-			if (match[1] && match[1].length > 0)
-				marker.extraName = match[1];
-			if (match[4]) {
-				// Parse the list of tags
-				const tagRegex = /tag:([\w\/\-]+)/g;
-				const tags = match[4].matchAll(tagRegex);
-				for (const tag of tags)
-					if (tag[1])
-						marker.tags.push('#' + tag[1]);
-			}
-			marker.tags = marker.tags.concat(fileTags);
-			marker.fileLocation = match.index;
-			marker.fileLine = content.substring(0, marker.fileLocation).split('\n').length - 1;
-			markers.push(marker);
-		}
-		catch (e) {
-			console.log(`Error converting location in file ${file.name}: could not parse ${match[1]} or ${match[2]}`, e);
-		}
-	}
-	return markers;
-}
-
-=======
-async function getMarkersFromFileContent(
+export async function getMarkersFromFileContent(
     file: TFile,
     settings: PluginSettings,
     app: App
 ): Promise<FileMarker[]> {
     let markers: FileMarker[] = [];
+    // Get the tags of the file, to these we will add the tags associated with each individual marker (inline tags)
+    const fileTags = getAllTags(app.metadataCache.getFileCache(file));
     const content = await app.vault.read(file);
     const matches = matchInlineLocation(content);
     for (const match of matches) {
@@ -349,22 +238,16 @@
                 marker.extraName = match.groups.name;
             if (match.groups.tags) {
                 // Parse the list of tags
-                const tagRegex = /tag:(?<tag>[\w\/\-]+)/g;
+				const tagRegex = /tag:(?<tag>[\w\/\-]+)/g;
                 const tags = match.groups.tags.matchAll(tagRegex);
                 for (const tag of tags)
                     if (tag.groups.tag) marker.tags.push('#' + tag.groups.tag);
             }
+            marker.tags = marker.tags.concat(fileTags);
             marker.fileLocation = match.index;
             marker.fileLine =
                 content.substring(0, marker.fileLocation).split('\n').length -
                 1;
-            marker.icon = getIconForMarker(marker, settings, app);
-            marker.snippet = await makeTextSnippet(
-                file,
-                content,
-                marker.fileLocation,
-                settings
-            );
             markers.push(marker);
         } catch (e) {
             console.log(
@@ -376,58 +259,6 @@
     return markers;
 }
 
-async function makeTextSnippet(
-    file: TFile,
-    fileContent: string,
-    fileLocation: number,
-    settings: PluginSettings
-) {
-    let snippet = '';
-    if (settings.snippetLines && settings.snippetLines > 0) {
-        // We subtract 1 because the central (location) line will always be displayed
-        let linesAbove = Math.round((settings.snippetLines - 1) / 2);
-        let linesBelow = settings.snippetLines - 1 - linesAbove;
-        // Start from the beginning of the line on which the location was found, then go back
-        let snippetStart = fileContent.lastIndexOf('\n', fileLocation);
-        while (linesAbove > 0 && snippetStart > -1) {
-            const prevLine = fileContent.lastIndexOf('\n', snippetStart - 1);
-            const line = fileContent.substring(snippetStart, prevLine);
-            // If the new line above contains another location, don't include it and stop
-            if (matchInlineLocation(line).length > 0) break;
-            snippetStart = prevLine;
-            linesAbove -= 1;
-        }
-        // Either if we reached the beginning of the file (-1) or if we stopped due to a newline, we want a step forward
-        snippetStart += 1;
-        // Always include the line with the location
-        let snippetEnd = fileContent.indexOf('\n', fileLocation);
-        // Now continue forward
-        while (linesBelow > 0 && snippetEnd > -1) {
-            const nextLine = fileContent.indexOf('\n', snippetEnd + 1);
-            const line = fileContent.substring(
-                snippetEnd,
-                nextLine > -1 ? nextLine : fileContent.length
-            );
-            // If the new line below contains another location, don't include it and stop
-            if (matchInlineLocation(line).length > 0) break;
-            snippetEnd = nextLine;
-            linesBelow -= 1;
-        }
-        if (snippetEnd === -1) snippetEnd = fileContent.length;
-        snippet = fileContent.substring(snippetStart, snippetEnd);
-        snippet = snippet.replace(
-            /\`location:.*\`/g,
-            '<span class="map-view-location">`location:...`</span>'
-        );
-        snippet = snippet.replace(
-            /(\[.*\])\(.+\)/g,
-            '<span class="map-view-location">$1(geo:...)</span>'
-        );
-    }
-    return snippet;
-}
-
->>>>>>> 84985cb2
 /**
  * Get the geolocation stored in the front matter of a file
  * @param file The file to load the front matter from
