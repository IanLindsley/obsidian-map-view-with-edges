--- conflicted
+++ resolved
@@ -428,7 +428,6 @@
     }
 }
 
-<<<<<<< HEAD
 export function populateDraggingOptions(menu: Menu, fileMarker: FileMarker) {
     let title = fileMarker.geoLayer?.dragging?.enabled()
         ? 'Disable dragging'
@@ -449,9 +448,8 @@
             }
         });
     });
-=======
-/**
- * The context menu on an area of the map where there is no existing marker, showing mostly options to add
+  
+/* The context menu on an area of the map where there is no existing marker, showing mostly options to add
  * a new marker or open this geolocation elsewhere.
  * This can also be used on a search result.
  */
@@ -466,5 +464,4 @@
     addCopyGeolocationItems(mapPopup, geolocation);
     populateRouting(mapContainer, geolocation, mapPopup, settings);
     addOpenWith(mapPopup, geolocation, settings);
->>>>>>> 71603341
 }