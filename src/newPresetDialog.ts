<<<<<<< HEAD
import { Modal, App, TextComponent, ButtonComponent } from 'obsidian';
=======
import {
    Modal,
    App,
    TextComponent,
    ButtonComponent,
    ToggleComponent,
} from 'obsidian';
>>>>>>> 84985cb2

import { PluginSettings } from 'src/settings';
import { MapState } from 'src/mapState';
import MapViewPlugin from 'src/main';

export class NewPresetDialog extends Modal {
    private plugin: MapViewPlugin;
    private settings: PluginSettings;
    private stateToSave: MapState;
    private callback: (index: string) => void;

    constructor(
        app: App,
        stateToSave: MapState,
        plugin: MapViewPlugin,
        settings: PluginSettings,
        callback: (index: string) => void
    ) {
        super(app);
        this.plugin = plugin;
        this.settings = settings;
        this.stateToSave = stateToSave;
        this.callback = callback;
    }

    onOpen() {
        let statusLabel: HTMLDivElement = null;
        const grid = this.contentEl.createDiv({ cls: 'newPresetDialogGrid' });
        const row1 = grid.createDiv({ cls: 'newPresetDialogLine' });
        const row2 = grid.createDiv({ cls: 'newPresetDialogLine' });
        const row3 = grid.createDiv({ cls: 'newPresetDialogLine' });
        let name = new TextComponent(row1).onChange((value) => {
            if (value == 'Default' || value.length === 0)
                saveButton.disabled = true;
            else saveButton.disabled = false;
            if (this.findPresetByName(value))
                statusLabel.setText(
                    "Clicking 'Save' will overwrite an existing preset."
                );
            else statusLabel.setText('');
        });
        name.inputEl.style.width = '100%';
        name.inputEl.addEventListener('keypress', (ev: KeyboardEvent) => {
            if (ev.key == 'Enter') saveButton.buttonEl.click();
        });
        const includeMapSource = row2.createEl('input', { type: 'checkbox' });
        includeMapSource.id = 'includeMapSource';
        const includeMapSourceLabel = row2.createEl('label');
        includeMapSourceLabel.setAttribute('for', 'includeMapSource');
        includeMapSourceLabel.textContent = 'Include chosen map source';
        let saveButton = new ButtonComponent(row3)
            .setButtonText('Save')
            .onClick(async () => {
                let existingPreset = this.findPresetByName(name.getValue());
                let newState = { ...this.stateToSave, name: name.getValue() };
                if (!(includeMapSource as HTMLInputElement).checked)
                    newState.chosenMapSource = undefined;
                if (existingPreset) {
                    Object.assign(existingPreset, newState);
                    newState = existingPreset;
                } else {
                    this.settings.savedStates.push(newState);
                }
                await this.plugin.saveSettings();
                // Update the presets list
                const presetIndex = this.settings.savedStates.indexOf(newState);
                // Select the new preset in the view's controls
                this.callback((presetIndex + 1).toString());
                this.close();
            });
        new ButtonComponent(row3).setButtonText('Cancel').onClick(() => {
            this.close();
        });
        statusLabel = row3.createDiv();
        name.onChanged();
        name.inputEl.focus();
    }

    findPresetByName(name: string) {
        return this.settings.savedStates?.find(
            (preset) => preset.name === name
        );
    }
}<|MERGE_RESOLUTION|>--- conflicted
+++ resolved
@@ -1,14 +1,4 @@
-<<<<<<< HEAD
 import { Modal, App, TextComponent, ButtonComponent } from 'obsidian';
-=======
-import {
-    Modal,
-    App,
-    TextComponent,
-    ButtonComponent,
-    ToggleComponent,
-} from 'obsidian';
->>>>>>> 84985cb2
 
 import { PluginSettings } from 'src/settings';
 import { MapState } from 'src/mapState';
