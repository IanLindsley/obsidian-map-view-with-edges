import {
    App,
    TextComponent,
    PluginSettingTab,
    TextAreaComponent,
    Setting,
    DropdownComponent,
} from 'obsidian';

import MapViewPlugin from 'src/main';
import {
    OpenBehavior,
    UrlParsingRuleType,
    UrlParsingContentType,
    GeoHelperType,
    LinkNamePopupBehavior,
    DEFAULT_SETTINGS,
} from 'src/settings';
import { getIconFromOptions, getIconFromRules } from 'src/markerIcons';
import { BaseMapView } from 'src/baseMapView';
import * as consts from 'src/consts';
import { DEFAULT_MAX_TILE_ZOOM, MAX_ZOOM } from 'src/consts';

export class SettingsTab extends PluginSettingTab {
    plugin: MapViewPlugin;
    private refreshPluginOnHide: boolean = false;

    constructor(app: App, plugin: MapViewPlugin) {
        super(app, plugin);
        this.plugin = plugin;
    }

    display(): void {
        let { containerEl } = this;

        containerEl.empty();

        containerEl.createEl('h2', {
            text: 'Settings for the map view plugin.',
        });

        new Setting(containerEl)
            .setName('Map follows search results')
            .setDesc(
                'Auto zoom & pan the map to fit search results, including Follow Active Note.'
            )
            .addToggle((component) => {
                component
                    .setValue(this.plugin.settings.autoZoom)
                    .onChange(async (value) => {
                        this.plugin.settings.autoZoom = value;
                        await this.plugin.saveSettings();
                    });
            });

        let apiKeyControl: Setting = null;
        new Setting(containerEl)
            .setName('Geocoding search provider')
            .setDesc(
                'The service used for searching for geolocations. To use Google, see details in the plugin documentation.'
            )
            .addDropdown((component) => {
                component
                    .addOption('osm', 'OpenStreetMap')
                    .addOption('google', 'Google (API key required)')
                    .setValue(
                        this.plugin.settings.searchProvider ||
                            DEFAULT_SETTINGS.searchProvider
                    )
                    .onChange(async (value: 'osm' | 'google') => {
                        this.plugin.settings.searchProvider = value;
                        await this.plugin.saveSettings();
                        this.refreshPluginOnHide = true;
                        apiKeyControl.settingEl.style.display =
                            value === 'google' ? '' : 'none';
                        googlePlacesControl.settingEl.style.display =
                            this.plugin.settings.searchProvider === 'google'
                                ? ''
                                : 'none';
                    });
            });

        apiKeyControl = new Setting(containerEl)
            .setName('Gecoding API key')
            .setDesc(
                'If using Google as the geocoding search provider, paste the API key here. See the plugin documentation for more details. Changes are applied after restart.'
            )
            .addText((component) => {
                component
                    .setValue(this.plugin.settings.geocodingApiKey)
                    .onChange(async (value) => {
                        this.plugin.settings.geocodingApiKey = value;
                        await this.plugin.saveSettings();
                        component.inputEl.style.borderColor = value
                            ? ''
                            : 'red';
                    });
                component.inputEl.style.borderColor = this.plugin.settings
                    .geocodingApiKey
                    ? ''
                    : 'red';
            });
        let googlePlacesControl = new Setting(containerEl)
            .setName('Use Google Places for searches')
            .setDesc(
                'Use Google Places API instead of Google Geocoding to get higher-quality results. Your API key must have a specific Google Places permission turned on! See the plugin documentation for more details.'
            )
            .addToggle((component) => {
                component
                    .setValue(
                        this.plugin.settings.useGooglePlaces ??
                            DEFAULT_SETTINGS.useGooglePlaces
                    )
                    .onChange(async (value) => {
                        this.plugin.settings.useGooglePlaces = value;
                        await this.plugin.saveSettings();
                    });
            });

        // Display the API key control only if the search provider requires it
        apiKeyControl.settingEl.style.display =
            this.plugin.settings.searchProvider === 'google' ? '' : 'none';
        googlePlacesControl.settingEl.style.display =
            this.plugin.settings.searchProvider === 'google' ? '' : 'none';

        new Setting(containerEl)
            .setName('New note name format')
            .setDesc(
                'Date/times in the format can be wrapped in {{date:...}}, e.g. "note-{{date:YYYY-MM-DD}}". Search queries can be added with {{query}}.'
            )
            .addText((component) => {
                component
                    .setValue(
                        this.plugin.settings.newNoteNameFormat ||
                            DEFAULT_SETTINGS.newNoteNameFormat
                    )
                    .onChange(async (value: string) => {
                        this.plugin.settings.newNoteNameFormat = value;
                        this.plugin.saveSettings();
                    });
            });
        new Setting(containerEl)
            .setName('New note path')
            .setDesc('Disk path for notes created from the map.')
            .addText((component) => {
                component
                    .setValue(this.plugin.settings.newNotePath || '')
                    .onChange(async (value: string) => {
                        this.plugin.settings.newNotePath = value;
                        this.plugin.saveSettings();
                    });
            });
        new Setting(containerEl)
            .setName('Template file path')
            .setDesc(
                'Choose the file to use as a template, e.g. "templates/map-log.md".'
            )
            .addText((component) => {
                component
                    .setValue(this.plugin.settings.newNoteTemplate || '')
                    .onChange(async (value: string) => {
                        this.plugin.settings.newNoteTemplate = value;
                        this.plugin.saveSettings();
                    });
            });
        new Setting(containerEl)
            .setName('Max cluster size in pixels')
            .setDesc(
                'Maximal radius in pixels to cover in a marker cluster. Lower values will produce smaller map clusters. (Requires restart.)'
            )
            .addSlider((slider) => {
                slider
                    .setLimits(0, 200, 5)
                    .setDynamicTooltip()
                    .setValue(
                        this.plugin.settings.maxClusterRadiusPixels ??
                            DEFAULT_SETTINGS.maxClusterRadiusPixels
                    )
                    .onChange(async (value: number) => {
                        this.plugin.settings.maxClusterRadiusPixels = value;
                        this.plugin.saveSettings();
                    });
            });
        new Setting(containerEl)
            .setName('Default zoom for "show on map" action')
            .setDesc(
                'When jumping to the map from a note, what should be the display zoom? This is also used as a max zoom for "Map follows search results" above.'
            )
            .addSlider((component) => {
                component
                    .setLimits(1, 18, 1)
                    .setDynamicTooltip()
                    .setValue(
                        this.plugin.settings.zoomOnGoFromNote ??
                            DEFAULT_SETTINGS.zoomOnGoFromNote
                    )
                    .onChange(async (value) => {
                        this.plugin.settings.zoomOnGoFromNote = value;
                        await this.plugin.saveSettings();
                    });
            });
        new Setting(containerEl)
            .setName('Allow zooming beyond the defined maximum')
            .setDesc(
                'Allow zooming further than the maximum defined for the map source, interpolating the image of the highest available zoom.'
            )
            .addToggle((component) => {
                component
                    .setValue(
                        this.plugin.settings.letZoomBeyondMax ??
                            DEFAULT_SETTINGS.letZoomBeyondMax
                    )
                    .onChange(async (value) => {
                        this.plugin.settings.letZoomBeyondMax = value;
                        this.refreshPluginOnHide = true;
                        await this.plugin.saveSettings();
                    });
            });
        new Setting(containerEl)
            .setName('Save back/forward history')
            .setDesc(
                'While making changes to the map, save the history to be browsable through Obsidian back/forward buttons.'
            )
            .addToggle((component) => {
                component
                    .setValue(this.plugin.settings.saveHistory)
                    .onChange(async (value) => {
                        this.plugin.settings.saveHistory = value;
                        await this.plugin.saveSettings();
                    });
            });
        new Setting(containerEl)
            .setName('Query format for "follow active note"')
            .setDesc(
                'What query to use for following active notes (in the main or mini view), $PATH$ being the file path.'
            )
            .addText((component) => {
                component
                    .setValue(
                        this.plugin.settings.queryForFollowActiveNote ||
                            DEFAULT_SETTINGS.queryForFollowActiveNote
                    )
                    .onChange(async (value: string) => {
                        this.plugin.settings.queryForFollowActiveNote = value;
                        this.plugin.saveSettings();
                    });
            });
        new Setting(containerEl)
            .setName('Fix front-matter on inline geolocation paste')
            .setDesc(
                'Monitor the clipboard and add a "locations:" front-matter if a supported geolocation is pasted from the keyboard.'
            )
            .addToggle((component) => {
                component
                    .setValue(
                        this.plugin.settings.fixFrontMatterOnPaste ??
                            DEFAULT_SETTINGS.fixFrontMatterOnPaste
                    )
                    .onChange(async (value: boolean) => {
                        this.plugin.settings.fixFrontMatterOnPaste = value;
                        this.plugin.saveSettings();
                    });
            });
        new Setting(containerEl)
            .setName('Key for front matter location')
            .setDesc(
                'The key Map View uses to denote a front matter geolocation. Restart required. Beware: changing this will make your old front matter key not recognized as geolocations by Map View.'
            )
            .addText((component) => {
                component
                    .setValue(
                        this.plugin.settings.frontMatterKey ??
                            DEFAULT_SETTINGS.frontMatterKey
                    )
                    .onChange(async (value: string) => {
                        this.plugin.settings.frontMatterKey = value;
                        this.plugin.saveSettings();
                    });
            });
        new Setting(containerEl)
            .setName('Tag name to denote inline geolocations')
            .setDesc(
                'Instead or in addition to the "locations:" YAML tag, you can use a regular tag that will mark for Map View that a note has inline geolocations, e.g. "#hasLocations". (Note: this has a performance penalty for the time being.)'
            )
            .addText((component) => {
                component
                    .setValue(this.plugin.settings.tagForGeolocationNotes ?? '')
                    .onChange(async (value: string) => {
                        this.plugin.settings.tagForGeolocationNotes = value;
                        this.plugin.saveSettings();
                    });
            });
        new Setting(containerEl)
            .setName('Routing service URL')
            .setDesc(
                'URL to use for calculating and showing routes and directions, used for "route to point". {x0},{y0} are the source lat,lng and {x1},{y1} are the destination lat,lng.'
            )
            .addText((component) => {
                component
                    .setValue(
                        this.plugin.settings.routingUrl ??
                            DEFAULT_SETTINGS.routingUrl
                    )
                    .onChange(async (value: string) => {
                        this.plugin.settings.routingUrl = value;
                        this.plugin.saveSettings();
                    });
            });

        new Setting(containerEl)
            .setHeading()
            .setName('Geolinks in Notes')
            .setDesc(
                'How and if Map View handles geolinks in notes (both front matter and inline)'
            );
        new Setting(containerEl)
            .setName('Handle geolinks in notes')
            .setDesc(
                'When turned on, Map View will handle geolinks internally, and turn front matter locations into links. (Requires restarting Obsidian to update correctly.)'
            )
            .addToggle((component) => {
                component
                    .setValue(
                        this.plugin.settings.handleGeolinksInNotes ??
                            DEFAULT_SETTINGS.handleGeolinksInNotes
                    )
                    .onChange(async (value) => {
                        this.plugin.settings.handleGeolinksInNotes = value;
                        await this.plugin.saveSettings();
                    });
            });
        new Setting(containerEl)
            .setName('Show geolink previews in notes')
            .setDesc(
                'Show a popup with a map preview when hovering on geolinks in notes. Requires "Geolinks in Notes" above.'
            )
            .addToggle((component) => {
                component
                    .setValue(
                        this.plugin.settings.showGeolinkPreview ??
                            DEFAULT_SETTINGS.showGeolinkPreview
                    )
                    .onChange(async (value) => {
                        this.plugin.settings.showGeolinkPreview = value;
                        await this.plugin.saveSettings();
                    });
            });
        new Setting(containerEl)
            .setName('Zoom of the geolink map preview')
            .setDesc('Zoom level to use for the geolink map preview popup.')
            .addSlider((component) => {
                component
                    .setLimits(1, 18, 1)
                    .setDynamicTooltip()
                    .setValue(
                        this.plugin.settings.zoomOnGeolinkPreview ??
                            DEFAULT_SETTINGS.zoomOnGeolinkPreview
                    )
                    .onChange(async (value) => {
                        this.plugin.settings.zoomOnGeolinkPreview = value;
                        await this.plugin.saveSettings();
                    });
            });

        new Setting(containerEl)
            .setHeading()
            .setName('Marker Hover & Previews')
            .setDesc(
                'What is shown when hovering (desktop) or clicking (mobile) map markers.'
            );
        new Setting(containerEl)
            .setName('Show note name on marker hover')
            .setDesc(
                'Show a popup with the note name when hovering on a map marker.'
            )
            .addToggle((component) => {
                component
                    .setValue(this.plugin.settings.showNoteNamePopup)
                    .onChange(async (value) => {
                        this.plugin.settings.showNoteNamePopup = value;
                        await this.plugin.saveSettings();
                    });
            });
        new Setting(containerEl)
            .setName('Show inline link name on marker hover')
            .setDesc(
                'In the popup above, show also the link name, in the case of an inline link.'
            )
            .addDropdown((component) => {
                component
                    .addOption('always', 'Always')
                    .addOption('mobileOnly', 'Only on mobile')
                    .addOption('never', 'Never')
                    .setValue(
                        this.plugin.settings.showLinkNameInPopup ??
                            DEFAULT_SETTINGS.showLinkNameInPopup
                    )
                    .onChange(async (value) => {
                        this.plugin.settings.showLinkNameInPopup =
                            value as LinkNamePopupBehavior;
                        await this.plugin.saveSettings();
                    });
            });
        new Setting(containerEl)
            .setName('Show note preview on map marker hover')
            .setDesc(
                'In addition to the note name, show the native Obsidian note preview.'
            )
            .addToggle((component) => {
                component
                    .setValue(this.plugin.settings.showNotePreview)
                    .onChange(async (value) => {
                        this.plugin.settings.showNotePreview = value;
                        await this.plugin.saveSettings();
                    });
            });
        new Setting(containerEl)
            .setName('Show preview for marker clusters')
            .setDesc(
                'Show a hover popup summarizing the icons inside a marker cluster.'
            )
            .addToggle((component) => {
                component
                    .setValue(this.plugin.settings.showClusterPreview)
                    .onChange(async (value) => {
                        this.plugin.settings.showClusterPreview = value;
                        this.refreshPluginOnHide = true;
                        await this.plugin.saveSettings();
                    });
            });

        new Setting(containerEl)
            .setHeading()
            .setName('Pane & Tab Usage')
            .setDesc(
                'Control when and if Map View should use panes vs tabs, new panes vs existing ones etc.'
            );

        // Name is 'click', 'Ctrl+click' and 'middle click'
        const addOpenBehaviorOptions = (
            setting: Setting,
            setValue: (value: OpenBehavior) => void,
            getValue: () => OpenBehavior,
            includeLatest: boolean
        ) => {
            setting.addDropdown((component) => {
                component
                    .addOption(
                        'replaceCurrent',
                        'Open in same pane (replace Map View)'
                    )
                    .addOption(
                        'dedicatedPane',
                        'Open in a 2nd pane and keep reusing it'
                    )
                    .addOption('alwaysNew', 'Always open a new pane')
                    .addOption(
                        'dedicatedTab',
                        'Open in a new tab and keep reusing it'
                    )
                    .addOption('alwaysNewTab', 'Always open a new tab');
                if (includeLatest)
                    component.addOption('lastUsed', 'Open in last-used pane');
                component
                    .setValue(getValue() || 'samePane')
                    .onChange(async (value: OpenBehavior) => {
                        setValue(value);
                        this.plugin.saveSettings();
                    });
            });
        };

        addOpenBehaviorOptions(
            new Setting(containerEl)
                .setName('Default action for map marker click')
                .setDesc(
                    'How should the corresponding note be opened following a click on a marker?'
                ),
            (value: OpenBehavior) => {
                this.plugin.settings.markerClickBehavior = value;
            },
            () => {
                return this.plugin.settings.markerClickBehavior;
            },
            true
        );
        addOpenBehaviorOptions(
            new Setting(containerEl)
                .setName('Default action for map marker Ctrl+click')
                .setDesc(
                    'How should the corresponding note be opened following a Ctrl+click on a marker?'
                ),
            (value: OpenBehavior) => {
                this.plugin.settings.markerCtrlClickBehavior = value;
            },
            () => {
                return this.plugin.settings.markerCtrlClickBehavior;
            },
            true
        );
        addOpenBehaviorOptions(
            new Setting(containerEl)
                .setName('Default action for map marker middle-click')
                .setDesc(
                    'How should the corresponding note be opened following a middle-click on a marker?'
                ),
            (value: OpenBehavior) => {
                this.plugin.settings.markerMiddleClickBehavior = value;
            },
            () => {
                return this.plugin.settings.markerMiddleClickBehavior;
            },
            true
        );

        addOpenBehaviorOptions(
            new Setting(containerEl)
                .setName('Default mode for opening Map View')
                .setDesc(
                    'How should Map View open by default (e.g. when clicking the ribbon icon, or from within a note).'
                ),
            (value: OpenBehavior) => {
                this.plugin.settings.openMapBehavior = value;
            },
            () => {
                return this.plugin.settings.openMapBehavior;
            },
            false
        );
        addOpenBehaviorOptions(
            new Setting(containerEl)
                .setName('Opening Map View with Ctrl+Click')
                .setDesc('How should Map View open when Ctrl is pressed.'),
            (value: OpenBehavior) => {
                this.plugin.settings.openMapCtrlClickBehavior = value;
            },
            () => {
                return this.plugin.settings.openMapCtrlClickBehavior;
            },
            false
        );
        addOpenBehaviorOptions(
            new Setting(containerEl)
                .setName('Opening Map View with middle-Click')
                .setDesc('How should Map View open when using middle-click.'),
            (value: OpenBehavior) => {
                this.plugin.settings.openMapMiddleClickBehavior = value;
            },
            () => {
                return this.plugin.settings.openMapMiddleClickBehavior;
            },
            false
        );

        new Setting(containerEl)
            .setName('New pane split direction')
            .setDesc(
                'Which way should the pane be split when opening in a new pane.'
            )
            .addDropdown((component) => {
                component
                    .addOption('horizontal', 'Horizontal')
                    .addOption('vertical', 'Vertical')
                    .setValue(
                        this.plugin.settings.newPaneSplitDirection ||
                            'horizontal'
                    )
                    .onChange(async (value: any) => {
                        this.plugin.settings.newPaneSplitDirection = value;
                        this.plugin.saveSettings();
                    });
            });

        new Setting(containerEl)
            .setHeading()
            .setName('Map Sources')
            .setDesc(
                'Change and switch between sources for map tiles. An optional dark mode URL can be defined for each source. If no such URL is defined and dark mode is used, the map colors are reverted. See the documentation for more details.'
            );

        let mapSourcesDiv: HTMLDivElement = null;
        new Setting(containerEl).addButton((component) =>
            component.setButtonText('New map source').onClick(() => {
                this.plugin.settings.mapSources.push({
                    name: '',
                    urlLight: '',
                    maxZoom: DEFAULT_MAX_TILE_ZOOM,
                    currentMode: 'auto',
                });
                this.refreshMapSourceSettings(mapSourcesDiv);
                this.refreshPluginOnHide = true;
            })
        );
        mapSourcesDiv = containerEl.createDiv();
        this.refreshMapSourceSettings(mapSourcesDiv);

        new Setting(containerEl)
            .setHeading()
            .setName('Custom "Open In" Actions')
            .setDesc(
                "'Open in' actions showing in geolocation-relevant popup menus. URL should have {x} and {y} as parameters to transfer."
            );

        let openInActionsDiv: HTMLDivElement = null;
        new Setting(containerEl).addButton((component) =>
            component.setButtonText('New Custom Action').onClick(() => {
                this.plugin.settings.openIn.push({ name: '', urlPattern: '' });
                this.refreshOpenInSettings(openInActionsDiv);
            })
        );
        openInActionsDiv = containerEl.createDiv();
        this.refreshOpenInSettings(openInActionsDiv);

        new Setting(containerEl)
            .setHeading()
            .setName('URL Parsing Rules')
            .setDesc(
                'Customizable rules for converting URLs of various mapping services to coordinates, for the purpose of the "Convert URL" action.'
            );

        let parsingRulesDiv: HTMLDivElement = null;
        new Setting(containerEl).addButton((component) =>
            component.setButtonText('New Parsing Rule').onClick(() => {
                this.plugin.settings.urlParsingRules.push({
                    name: '',
                    regExp: '',
                    preset: false,
                    ruleType: 'latLng',
                });
                this.refreshUrlParsingRules(parsingRulesDiv);
            })
        );
        parsingRulesDiv = containerEl.createDiv();
        this.refreshUrlParsingRules(parsingRulesDiv);

        const iconRulesHeading = new Setting(containerEl)
            .setHeading()
            .setName('Marker Icon Rules');
        iconRulesHeading.descEl.innerHTML = `Customize map markers by note tags.
			Refer to <a href="https://fontawesome.com/">Font Awesome</a> for icon names or use <a href="https://emojipedia.org">emojis</a>, and see <a href="https://github.com/coryasilva/Leaflet.ExtraMarkers#properties">here</a> for the other properties.
			<br>The rules override each other, starting from the default. Refer to the plugin documentation for more details.
		`;

        let markerIconsDiv: HTMLDivElement = null;
        new Setting(containerEl).addButton((component) =>
            component.setButtonText('New Icon Rule').onClick(() => {
                this.plugin.settings.markerIconRules.push({
                    ruleName: '',
                    preset: false,
                    iconDetails: { prefix: 'fas' },
                });
                this.refreshMarkerIcons(markerIconsDiv);
            })
        );
        markerIconsDiv = containerEl.createDiv();
        this.refreshMarkerIcons(markerIconsDiv);

        const gpsTitle = new Setting(containerEl).setHeading().setName('GPS');
        const warningFragment = document.createDocumentFragment();
        const warningText = warningFragment.createDiv();
        warningText.innerHTML =
            '<strong>Warning!</strong> This is an experimental feature -- your milage may vary.<br>Make sure to read <a href="https://github.com/esm7/obsidian-map-view#gps-location-support">the documentation</a> before using.';
        gpsTitle.setDesc(warningFragment);
        new Setting(containerEl)
            .setName('Enable experimental GPS support')
            .addToggle((component) => {
                component
                    .setValue(
                        this.plugin.settings.supportRealTimeGeolocation ??
                            DEFAULT_SETTINGS.supportRealTimeGeolocation
                    )
                    .onChange(async (value) => {
                        this.plugin.settings.supportRealTimeGeolocation = value;
                        await this.plugin.saveSettings();
                    });
            });
        new Setting(containerEl)
            .setName('Geo helper type')
            .addDropdown((component) => {
                component
                    .addOption('url', 'External URL')
                    .addOption('app', 'Installed app')
                    .addOption('commandline', 'Command line')
                    .setValue(
                        this.plugin.settings.geoHelperType ??
                            DEFAULT_SETTINGS.geoHelperType
                    )
                    .onChange(async (value) => {
                        this.plugin.settings.geoHelperType =
                            value as GeoHelperType;
                        geoHelperUrl.settingEl.style.display =
                            value === 'url' || 'commandline' ? '' : 'none';
                        geoHelperCommand.settingEl.style.display =
                            value === 'commandline' ? '' : 'none';
                        await this.plugin.saveSettings();
                    });
            });
        const geoHelperCommand = new Setting(containerEl).setName(
            'Geo Helper Command'
        );
        geoHelperCommand.addText((component) => {
            component
                .setValue(
                    this.plugin.settings.geoHelperCommand ??
                        DEFAULT_SETTINGS.geoHelperCommand
                )
                .onChange(async (value) => {
                    this.plugin.settings.geoHelperCommand = value;
                    await this.plugin.saveSettings();
                });
        });
        const geoHelperUrl = new Setting(containerEl).setName('Geo Helper URL');
        geoHelperUrl.addText((component) => {
            component
                .setPlaceholder(
                    'URL to open (directly or using the defined command; see README for more details)'
                )
                .setValue(this.plugin.settings.geoHelperUrl ?? '')
                .onChange(async (value) => {
                    this.plugin.settings.geoHelperUrl = value;
                    await this.plugin.saveSettings();
                });
        });
        geoHelperUrl.settingEl.style.display =
            this.plugin.settings.geoHelperUrl === 'url' || 'commandline'
                ? ''
                : 'none';
        geoHelperCommand.settingEl.style.display =
            this.plugin.settings.geoHelperType === 'commandline' ? '' : 'none';

        new Setting(containerEl).setHeading().setName('Advanced');

        new Setting(containerEl)
            .setName('Debug logs (advanced)')
            .addToggle((component) => {
                component
                    .setValue(
                        this.plugin.settings.debug != null
                            ? this.plugin.settings.debug
                            : DEFAULT_SETTINGS.debug
                    )
                    .onChange(async (value) => {
                        this.plugin.settings.debug = value;
                        await this.plugin.saveSettings();
                    });
            });
    }

    hide() {
        if (this.refreshPluginOnHide) {
            const mapViews = this.app.workspace.getLeavesOfType(
                consts.MAP_VIEW_NAME
            );
            for (const leaf of mapViews) {
                if (leaf.view) {
                    const mapView = leaf.view as BaseMapView;
                    mapView.mapContainer.refreshMap();
                }
            }
        }
    }

    refreshMapSourceSettings(containerEl: HTMLElement) {
        containerEl.innerHTML = '';
        for (const setting of this.plugin.settings.mapSources) {
            const controls = new Setting(containerEl)
                .addText((component) => {
                    component
                        .setPlaceholder('Name')
                        .setValue(setting.name)
                        .onChange(async (value: string) => {
                            setting.name = value;
                            this.refreshPluginOnHide = true;
                            await this.plugin.saveSettings();
                        }).inputEl.style.width = '10em';
                })
                .addText((component) => {
                    component
                        .setPlaceholder('URL (light/default)')
                        .setValue(setting.urlLight)
                        .onChange(async (value: string) => {
                            setting.urlLight = value;
                            this.refreshPluginOnHide = true;
                            await this.plugin.saveSettings();
                        });
                })
                .addText((component) => {
                    component
                        .setPlaceholder('URL (dark) (opt.)')
                        .setValue(setting.urlDark)
                        .onChange(async (value: string) => {
                            setting.urlDark = value;
                            this.refreshPluginOnHide = true;
                            await this.plugin.saveSettings();
                        }).inputEl.style.width = '10em';
                })
                .addText((component) => {
                    component
                        .setPlaceholder('Max Tile Zoom')
                        .setValue(
                            (
                                setting.maxZoom ?? DEFAULT_MAX_TILE_ZOOM
                            ).toString()
                        )
                        .onChange(async (value: string) => {
                            let zoom = parseInt(value);
                            if (typeof zoom == 'number') {
                                zoom = Math.min(Math.max(0, zoom), MAX_ZOOM);
                                setting.maxZoom = zoom;
                                this.refreshPluginOnHide = true;
                                await this.plugin.saveSettings();
                            }
                        }).inputEl.style.width = '3em';
                });
            if (!setting.preset)
                controls.addButton((component) =>
                    component.setButtonText('Delete').onClick(async () => {
                        this.plugin.settings.mapSources.remove(setting);
                        this.refreshPluginOnHide = true;
                        await this.plugin.saveSettings();
                        this.refreshMapSourceSettings(containerEl);
                    })
                );
            controls.settingEl.style.padding = '5px';
            controls.settingEl.style.borderTop = 'none';
        }
    }

    refreshOpenInSettings(containerEl: HTMLElement) {
        containerEl.innerHTML = '';
        for (const setting of this.plugin.settings.openIn) {
            const controls = new Setting(containerEl)
                .addText((component) => {
                    component
                        .setPlaceholder('Name')
                        .setValue(setting.name)
                        .onChange(async (value: string) => {
                            setting.name = value;
                            await this.plugin.saveSettings();
                        });
                })
                .addText((component) => {
                    component
                        .setPlaceholder('URL template')
                        .setValue(setting.urlPattern)
                        .onChange(async (value: string) => {
                            setting.urlPattern = value;
                            await this.plugin.saveSettings();
                        });
                })
                .addButton((component) =>
                    component.setButtonText('Delete').onClick(async () => {
                        this.plugin.settings.openIn.remove(setting);
                        await this.plugin.saveSettings();
                        this.refreshOpenInSettings(containerEl);
                    })
                );
            controls.settingEl.style.padding = '5px';
            controls.settingEl.style.borderTop = 'none';
        }
    }

    refreshUrlParsingRules(containerEl: HTMLElement) {
        containerEl.innerHTML = '';
        const parsingRules = this.plugin.settings.urlParsingRules;
        // Make sure that the default settings are included. That's because I'll want to add more parsing
        // rules in the future, and I want existing users to receive them
        for (const defaultSetting of DEFAULT_SETTINGS.urlParsingRules)
            if (
                parsingRules.findIndex(
                    (rule) => rule.name === defaultSetting.name
                ) === -1
            ) {
                parsingRules.push(defaultSetting);
                this.plugin.saveSettings();
            }
        for (const setting of parsingRules) {
            const parsingRuleDiv = containerEl.createDiv('parsing-rule');
            const line1 = parsingRuleDiv.createDiv('parsing-rule-line-1');
            let line2: HTMLDivElement = null;
            let adjustToRuleType = (ruleType: UrlParsingRuleType) => {
                text.setPlaceholder(
                    ruleType === 'fetch'
                        ? 'Regex with 1 capture group'
                        : 'Regex with 2 capture groups'
                );
                if (line2)
                    line2.style.display =
                        ruleType === 'fetch' ? 'block' : 'none';
            };
            const controls = new Setting(line1).addText((component) => {
                component
                    .setPlaceholder('Name')
                    .setValue(setting.name)
                    .onChange(async (value: string) => {
                        setting.name = value;
                        await this.plugin.saveSettings();
                    });
            });
            const text = new TextComponent(controls.controlEl);
            text.setValue(setting.regExp).onChange(async (value: string) => {
                setting.regExp = value;
                await this.plugin.saveSettings();
            });
            controls.addDropdown((component) =>
                component
                    .addOption('latLng', '(lat)(lng)')
                    .addOption('lngLat', '(lng)(lat)')
                    .addOption('fetch', 'fetch')
                    .setValue(setting.ruleType ?? 'latLng')
                    .onChange(async (value: UrlParsingRuleType) => {
                        setting.ruleType = value;
                        adjustToRuleType(value);
                        await this.plugin.saveSettings();
                    })
                    .selectEl.addClass('url-rule-dropdown')
            );
            controls.settingEl.style.padding = '0px';
            controls.settingEl.style.borderTop = 'none';
            if (!setting.preset)
                controls.addButton((component) =>
                    component.setButtonText('Delete').onClick(async () => {
                        this.plugin.settings.urlParsingRules.remove(setting);
                        await this.plugin.saveSettings();
                        this.refreshUrlParsingRules(containerEl);
                    })
                );
            line2 = parsingRuleDiv.createDiv('parsing-rule-line-2');
            adjustToRuleType(setting.ruleType);
            const contentLabel = line2.createEl('label');
            contentLabel.setText('Content parsing expression:');
            contentLabel.style.paddingRight = '10px';
            new TextComponent(line2)
                .setPlaceholder('Regex with 1-2 capture groups')
                .setValue(setting.contentParsingRegExp)
                .onChange(async (value) => {
                    setting.contentParsingRegExp = value;
                    await this.plugin.saveSettings();
                });
            new DropdownComponent(line2)
                .addOption('latLng', '(lat)(lng)')
                .addOption('lngLat', '(lng)(lat)')
                .addOption('googlePlace', '(google-place)')
                .setValue(setting.contentType ?? 'latLng')
                .onChange(async (value) => {
                    setting.contentType = value as UrlParsingContentType;
                    await this.plugin.saveSettings();
                });
        }
    }

    refreshMarkerIcons(containerEl: HTMLElement) {
        containerEl.innerHTML = '';
        let jsonControl: TextAreaComponent = null;
        let rulesDiv = containerEl.createDiv();
        // The functions to update all icons, needed when the default rule changes
        let iconUpdateFunctions: (() => void)[] = [];
        const createRules = () => {
            rulesDiv.innerHTML = '';
            const rules = this.plugin.settings.markerIconRules;
            for (const rule of rules) {
                // Assign each icon on the default one, so the preview will show how it looks when the icon properties
                // override the default one
                const setting = new Setting(rulesDiv)
                    .addText(
                        (component) =>
                            (component
                                .setPlaceholder('Tag name')
                                .setDisabled(rule.preset)
                                .setValue(rule.ruleName)
                                .onChange(async (value) => {
                                    rule.ruleName = value;
                                    await this.plugin.saveSettings();
                                    updateIconAndJson();
                                }).inputEl.style.width = '10em')
                    )
                    .addText(
                        (component) =>
                            (component
                                .setPlaceholder('Icon name')
                                .setValue(rule.iconDetails.icon ?? '')
                                .onChange(async (value) => {
                                    if (value) rule.iconDetails.icon = value;
                                    else delete rule.iconDetails.icon;
                                    await this.plugin.saveSettings();
                                    if (rule.preset)
                                        iconUpdateFunctions.forEach((update) =>
                                            update()
                                        );
                                    else updateIconAndJson();
                                }).inputEl.style.width = '8em')
                    )
                    .addText(
                        (component) =>
                            (component
                                .setPlaceholder('Color name')
                                .setValue(rule.iconDetails.markerColor ?? '')
                                .onChange(async (value) => {
                                    if (value)
                                        rule.iconDetails.markerColor = value;
                                    else delete rule.iconDetails.markerColor;
                                    await this.plugin.saveSettings();
                                    if (rule.preset)
                                        iconUpdateFunctions.forEach((update) =>
                                            update()
                                        );
                                    else updateIconAndJson();
                                }).inputEl.style.width = '8em')
                    )
                    .addText(
                        (component) =>
                            (component
                                .setPlaceholder('Shape')
                                .setValue(rule.iconDetails.shape ?? '')
                                .onChange(async (value) => {
                                    if (value) rule.iconDetails.shape = value;
                                    else delete rule.iconDetails.shape;
                                    await this.plugin.saveSettings();
                                    if (rule.preset)
                                        iconUpdateFunctions.forEach((update) =>
                                            update()
                                        );
                                    else updateIconAndJson();
                                }).inputEl.style.width = '6em')
                    );
                setting.settingEl.style.padding = '5px';
                setting.settingEl.style.borderTop = 'none';
                if (!rule.preset) {
                    setting.addButton((component) =>
                        component
                            .setButtonText('Delete')
                            .onClick(async () => {
                                rules.remove(rule);
                                await this.plugin.saveSettings();
                                this.refreshMarkerIcons(containerEl);
                            })
                            .buttonEl.classList.add('settings-dense-button')
                    );
                    const ruleIndex = rules.indexOf(rule);
                    setting.addButton((component) =>
                        component
                            .setButtonText('\u2191')
                            .onClick(async () => {
                                // Move up
                                if (ruleIndex > 1) {
                                    rules.splice(ruleIndex, 1);
                                    rules.splice(ruleIndex - 1, 0, rule);
                                    await this.plugin.saveSettings();
                                    this.refreshMarkerIcons(containerEl);
                                }
                            })
                            .buttonEl.classList.add('settings-dense-button')
                    );
                    setting.addButton((component) =>
                        component
                            .setButtonText('\u2193')
                            .onClick(async () => {
                                // Move down
                                if (ruleIndex < rules.length - 1) {
                                    rules.splice(ruleIndex, 1);
                                    rules.splice(ruleIndex + 1, 0, rule);
                                    await this.plugin.saveSettings();
                                    this.refreshMarkerIcons(containerEl);
                                }
                            })
                            .buttonEl.classList.add('settings-dense-button')
                    );
                }
                let iconElement: HTMLElement = null;
                const updateIconAndJson = () => {
                    if (iconElement) setting.controlEl.removeChild(iconElement);
                    let options = Object.assign(
                        {},
                        rules.find((element) => element.ruleName === 'default')
                            .iconDetails,
                        rule.iconDetails
                    );
                    const compiledIcon = getIconFromOptions(
<<<<<<< HEAD
                        options,
                        this.plugin.iconCache,
                        options.shape
=======
                        Object.assign(
                            {},
                            rules.find(
                                (element) => element.ruleName === 'default'
                            ).iconDetails,
                            rule.iconDetails
                        ),
                        this.plugin.iconFactory
>>>>>>> 71603341
                    );
                    iconElement = compiledIcon.createIcon();
                    let style = iconElement.style;
                    style.marginLeft = style.marginTop = '0';
                    style.position = 'relative';
                    setting.controlEl.append(iconElement);
                    if (jsonControl)
                        jsonControl.setValue(
                            JSON.stringify(
                                this.plugin.settings.markerIconRules,
                                null,
                                2
                            )
                        );
                };
                iconUpdateFunctions.push(updateIconAndJson);
                updateIconAndJson();
            }

            new Setting(containerEl)
                .setName('Enable the dragging of markers (experimental)')
                .setDesc(
                    'Allow the dragging of markers to new locations on the map. Front matter and inline geolocations will be updated appropriately once the drag operation completes.'
                )
                .addToggle((component) => {
                    component
                        .setValue(
                            this.plugin.settings.allowMarkerDragging ??
                                DEFAULT_SETTINGS.allowMarkerDragging
                        )
                        .onChange(async (value) => {
                            this.plugin.settings.allowMarkerDragging = value;
                            await this.plugin.saveSettings();
                        });
                });

            new Setting(containerEl)
                .setName('Depth of links to show')
                .setDesc(
                    'Maximum depth for which to draw edges. A value of 1 means that only direct link edges will be drawn.'
                )
                .addSlider((slider) => {
                    slider
                        .setLimits(1, 50, 1)
                        .setDynamicTooltip()
                        .setValue(
                            this.plugin.settings.linkDepthForEdges ??
                                DEFAULT_SETTINGS.linkDepthForEdges
                        )
                        .onChange(async (value: number) => {
                            this.plugin.settings.linkDepthForEdges = value;
                            this.plugin.saveSettings();
                        });
                });

            new Setting(containerEl)
                .setName(
                    'Enable the drawing of edges (lines) between markers (experimental)'
                )
                .setDesc(
                    'Draw edges (lines) between markers based on the [[links]] between files containing markers. If the map is open when this is toggled on/off, close and reopen the map.'
                )
                .addToggle((component) => {
                    component
                        .setValue(
                            this.plugin.settings.drawEdgesBetweenMarkers ??
                                DEFAULT_SETTINGS.drawEdgesBetweenMarkers
                        )
                        .onChange(async (value) => {
                            this.plugin.settings.drawEdgesBetweenMarkers =
                                value;
                            await this.plugin.saveSettings();
                        });
                });

            new Setting(containerEl)
                .setName('Enable resizing of circle markers')
                .setDesc(
                    'Size/resize resizable circle markers based on the degree (number of edges) connected to the node. This feature only applies if the experimental drawing of edges is enabled.'
                )
                .addToggle((component) => {
                    component
                        .setValue(
                            this.plugin.settings
                                .resizeResizableCircleMarkersBasedOnDegree ??
                                DEFAULT_SETTINGS.resizeResizableCircleMarkersBasedOnDegree
                        )
                        .onChange(async (value) => {
                            this.plugin.settings.resizeResizableCircleMarkersBasedOnDegree =
                                value;
                            await this.plugin.saveSettings();
                        });
                });

            new Setting(containerEl)
                .setName('Edge color')
                .setDesc(
                    'Set the color of the edges (lines) between nodes. Both color names (ex. "red") and hex codes (ex. "#ff0000") are supported. This feature only applies if the experimental drawing of edges is enabled.'
                )
                .addText((component) => {
                    component
                        .setValue(
                            this.plugin.settings.edgeColor ??
                                DEFAULT_SETTINGS.edgeColor
                        )
                        .onChange(async (value) => {
                            this.plugin.settings.edgeColor = value;
                            await this.plugin.saveSettings();
                        });
                });

            let multiTagIconElement: HTMLElement = null;
            let testTagsBox: TextComponent = null;
            const ruleTestSetting = new Setting(containerEl)
                .setName('Marker preview tester')
                .addText((component) => {
                    component
                        .setPlaceholder('#tagOne #tagTwo')
                        .onChange((value) => {
                            updateMultiTagPreview();
                        });
                    testTagsBox = component;
                });
            const updateMultiTagPreview = () => {
                if (multiTagIconElement)
                    ruleTestSetting.controlEl.removeChild(multiTagIconElement);
                const compiledIcon = getIconFromRules(
                    testTagsBox.getValue().split(' '),
                    rules,
                    this.plugin.iconFactory
                );
                multiTagIconElement = compiledIcon.createIcon();
                let style = multiTagIconElement.style;
                style.marginLeft = style.marginTop = '0';
                style.position = 'relative';
                ruleTestSetting.controlEl.append(multiTagIconElement);
            };
            updateMultiTagPreview();
        };
        createRules();
        new Setting(containerEl)
            .setName('Edit marker icons as JSON (advanced)')
            .setDesc(
                'Use this for advanced settings not controllable by the GUI above. Beware - uncareful edits can get Map View to faulty behaviors!'
            )
            .addTextArea((component) => {
                component
                    .setValue(
                        JSON.stringify(
                            this.plugin.settings.markerIconRules,
                            null,
                            2
                        )
                    )
                    .onChange(async (value) => {
                        try {
                            const newMarkerIcons = JSON.parse(value);
                            this.plugin.settings.markerIconRules =
                                newMarkerIcons;
                            await this.plugin.saveSettings();
                            createRules();
                        } catch (e) {}
                    });
                jsonControl = component;
            });
    }
}<|MERGE_RESOLUTION|>--- conflicted
+++ resolved
@@ -1076,20 +1076,9 @@
                         rule.iconDetails
                     );
                     const compiledIcon = getIconFromOptions(
-<<<<<<< HEAD
                         options,
-                        this.plugin.iconCache,
+                        this.plugin.iconFactory,
                         options.shape
-=======
-                        Object.assign(
-                            {},
-                            rules.find(
-                                (element) => element.ruleName === 'default'
-                            ).iconDetails,
-                            rule.iconDetails
-                        ),
-                        this.plugin.iconFactory
->>>>>>> 71603341
                     );
                     iconElement = compiledIcon.createIcon();
                     let style = iconElement.style;
